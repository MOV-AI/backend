--- conflicted
+++ resolved
@@ -1,12 +1,8 @@
 [bumpversion]
-<<<<<<< HEAD
-current_version = 2.4.0-0
-=======
-current_version = 1.0.0-27
->>>>>>> 6b6b5f15
+current_version = 2.4.0.4
 commit = True
 message = 
-	[SKIP] Automatic version bump {current_version} -> {new_version}
+	[skip actions] Automatic version bump {current_version} -> {new_version}
 tag = True
 tag_message = 
 	Automatic version bump {current_version} -> {new_version}
