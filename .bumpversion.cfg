[bumpversion]
<<<<<<< HEAD
current_version = 2.4.1-0
=======
current_version = 2.4.0-9
>>>>>>> deac1784
commit = True
message = 
	[skip actions] Automatic version bump {current_version} -> {new_version}
tag = True
tag_message = 
	Automatic version bump {current_version} -> {new_version}
parse = (?P<major>\d+)\.(?P<minor>\d+)\.(?P<patch>\d+)?(\-(?P<build>\d+))?
serialize = 
	{major}.{minor}.{patch}-{build}
	{major}.{minor}.{patch}

[bumpversion:file:setup.py]<|MERGE_RESOLUTION|>--- conflicted
+++ resolved
@@ -1,9 +1,5 @@
 [bumpversion]
-<<<<<<< HEAD
 current_version = 2.4.1-0
-=======
-current_version = 2.4.0-9
->>>>>>> deac1784
 commit = True
 message = 
 	[skip actions] Automatic version bump {current_version} -> {new_version}
