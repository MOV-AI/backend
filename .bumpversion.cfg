[bumpversion]
current_version = 2.4.0.4
commit = True
<<<<<<< HEAD
message =
	[SKIP] Automatic version bump {current_version} -> {new_version}
=======
message = 
	[skip actions] Automatic version bump {current_version} -> {new_version}
>>>>>>> 5e4c4d82
tag = True
tag_message =
	Automatic version bump {current_version} -> {new_version}
parse = (?P<major>\d+)\.(?P<minor>\d+)\.(?P<patch>\d+)?(\-(?P<build>\d+))?
serialize =
	{major}.{minor}.{patch}-{build}
	{major}.{minor}.{patch}

[bumpversion:file:setup.py]<|MERGE_RESOLUTION|>--- conflicted
+++ resolved
@@ -1,13 +1,8 @@
 [bumpversion]
 current_version = 2.4.0.4
 commit = True
-<<<<<<< HEAD
 message =
-	[SKIP] Automatic version bump {current_version} -> {new_version}
-=======
-message = 
 	[skip actions] Automatic version bump {current_version} -> {new_version}
->>>>>>> 5e4c4d82
 tag = True
 tag_message =
 	Automatic version bump {current_version} -> {new_version}
