[bumpversion]
<<<<<<< HEAD
current_version = 2.4.2-3
=======
current_version = 2.4.2-8
>>>>>>> 97b36f10
commit = True
message = 
	[skip actions] Automatic version bump {current_version} -> {new_version}
tag = True
tag_message = 
	Automatic version bump {current_version} -> {new_version}
parse = (?P<major>\d+)\.(?P<minor>\d+)\.(?P<patch>\d+)?(\-(?P<build>\d+))?
serialize = 
	{major}.{minor}.{patch}-{build}

[bumpversion:file:setup.py]<|MERGE_RESOLUTION|>--- conflicted
+++ resolved
@@ -1,9 +1,5 @@
 [bumpversion]
-<<<<<<< HEAD
-current_version = 2.4.2-3
-=======
 current_version = 2.4.2-8
->>>>>>> 97b36f10
 commit = True
 message = 
 	[skip actions] Automatic version bump {current_version} -> {new_version}
