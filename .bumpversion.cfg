[bumpversion]
<<<<<<< HEAD
current_version = 1.0.0-25
=======
current_version = 1.0.0-27
>>>>>>> 6b6b5f15
commit = True
message = 
	[SKIP] Automatic version bump {current_version} -> {new_version}
tag = True
tag_message = 
	Automatic version bump {current_version} -> {new_version}
parse = (?P<major>\d+)\.(?P<minor>\d+)\.(?P<patch>\d+)?(\-(?P<build>\d+))?
serialize = 
	{major}.{minor}.{patch}-{build}
	{major}.{minor}.{patch}

[bumpversion:file:setup.py]<|MERGE_RESOLUTION|>--- conflicted
+++ resolved
@@ -1,17 +1,13 @@
 [bumpversion]
-<<<<<<< HEAD
-current_version = 1.0.0-25
-=======
 current_version = 1.0.0-27
->>>>>>> 6b6b5f15
 commit = True
-message = 
+message =
 	[SKIP] Automatic version bump {current_version} -> {new_version}
 tag = True
-tag_message = 
+tag_message =
 	Automatic version bump {current_version} -> {new_version}
 parse = (?P<major>\d+)\.(?P<minor>\d+)\.(?P<patch>\d+)?(\-(?P<build>\d+))?
-serialize = 
+serialize =
 	{major}.{minor}.{patch}-{build}
 	{major}.{minor}.{patch}
 
