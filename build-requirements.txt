# requirements for the execution of packaging.
#container requirements
pytest
pytest-cov
mock
bump2version
flake8
pylint
black
<<<<<<< HEAD


# to be removed : runtime requirements
aiohttp==3.8.1
aiohttp-cors==0.7.0
bleach==4.1.0
ldap3==2.9.1
miracle-acl==0.0.4.post1
PyYAML==5.1.2
requests==2.22.0


gd_node==1.0.1.0
=======
tox
>>>>>>> b839a466
<|MERGE_RESOLUTION|>--- conflicted
+++ resolved
@@ -7,7 +7,8 @@
 flake8
 pylint
 black
-<<<<<<< HEAD
+tox
+
 
 
 # to be removed : runtime requirements
@@ -20,7 +21,4 @@
 requests==2.22.0
 
 
-gd_node==1.0.1.0
-=======
-tox
->>>>>>> b839a466
+gd_node==1.0.1.0