--- conflicted
+++ resolved
@@ -22,20 +22,6 @@
       nexus_publisher_password: ${{ secrets.NEXUS_PUBLISHER_PWD }}
       gh_token: ${{ secrets.GITHUB_TOKEN }}
       sonar_token: ${{ secrets.SONAR_TOKEN }}
-<<<<<<< HEAD
-      
-  CI-docker-melodic:
-    needs: [CI-pip]
-    uses: MOV-AI/.github/.github/workflows/docker-workflow.yml@feat/docker_args
-    with:
-      docker_file: docker/melodic/Dockerfile
-      docker_image: devops/backend-melodic
-      github_ref: ${{ github.ref }}
-      build_args: PIP_PACKAGE_REPO=https://artifacts.cloud.mov.ai/repository/pypi-integration/simple
-      public: true
-      public_image: ce/backend-melodic
-      deploy: true
-=======
   
   CI-version:
     needs: [CI-pip]
@@ -72,24 +58,11 @@
       deploy: true
       version: ${{ needs.CI-version.outputs.version }}
       push_latest: true
->>>>>>> 1d499ffa
     secrets:
       registry_user: ${{ secrets.PORTUS_APP_USER }}
       registry_password: ${{ secrets.PORTUS_APP_TOKEN }}
 
   CI-docker-noetic:
-<<<<<<< HEAD
-    needs: [CI-pip]
-    uses: MOV-AI/.github/.github/workflows/docker-workflow.yml@feat/docker_args
-    with:
-      docker_file: docker/noetic/Dockerfile
-      docker_image: devops/backend-noetic
-      github_ref: ${{ github.ref }}
-      build_args: PIP_PACKAGE_REPO=https://artifacts.cloud.mov.ai/repository/pypi-integration/simple
-      public: true
-      public_image: ce/backend-melodic
-      deploy: true
-=======
     needs: [CI-version]
     uses: MOV-AI/.github/.github/workflows/docker-workflow.yml@feat/docker_args
     with:
@@ -102,7 +75,6 @@
       deploy: true
       version: ${{ needs.CI-version.outputs.version }}
       push_latest: true
->>>>>>> 1d499ffa
     secrets:
       registry_user: ${{ secrets.PORTUS_APP_USER }}
       registry_password: ${{ secrets.PORTUS_APP_TOKEN }}