--- conflicted
+++ resolved
@@ -66,9 +66,6 @@
         /usr/bin/python3 ${APP_PATH}/GD_Node.py ${PARAMS} -v &
     done
 fi
-<<<<<<< HEAD
 
 printf "Ready to serve\n"
-=======
->>>>>>> 4de62282
-fg %1
+fg %1