--- conflicted
+++ resolved
@@ -22,11 +22,7 @@
 
 setuptools.setup(
     name="backend",
-<<<<<<< HEAD
-    version="1.0.0-25",
-=======
     version="1.0.0-27",
->>>>>>> 6b6b5f15
     author="Backend team",
     author_email="backend@mov.ai",
     description="Dummy description",
