--- conflicted
+++ resolved
@@ -8,7 +8,7 @@
 # The 'install_requires' is where you specify the package dependencies of your package. They will be automaticly installed, before your package.  # noqa: E501
 
 requirements = [
-    "aiohttp==3.6.2",
+    "aiohttp==3.7.4",
     "aiohttp-cors==0.7.0",
     "requests==2.22.0",
     "deepdiff==4.0.9",
@@ -30,14 +30,6 @@
     packages=setuptools.find_packages(),
     include_package_data=True,
     classifiers=["Programming Language :: Python :: 3"],
-<<<<<<< HEAD
-    install_requires=[
-        "aiohttp==3.7.4", "aiohttp-cors==0.7.0", "pyjwt==1.7.1", "requests==2.22.0", "rospkg==1.3.0",
-        "python-box==4.0.4", "deepdiff==4.0.9", "miracle-acl==0.0.4.post1", "PyYAML==5.1.2",
-        "movai_core_shared", "gd_node" #,"dal"
-    ],
-=======
     install_requires=requirements, 
->>>>>>> 65857a25
     entry_points={},
 )