import setuptools

with open("README.md", "r") as fh:
    long_description = fh.read()

requirements = [
    "aiohttp==3.8.1",
    "aiohttp-cors==0.7.0",
    "bleach==4.1.0",
    "ldap3==2.9.1",
    "miracle-acl==0.0.4.post1",
    "PyYAML==5.1.2",
    "requests==2.22.0",
<<<<<<< HEAD
    "movai-core-shared==2.4.1.14",
    "data-access-layer==2.4.1.22",
    "gd-node==2.4.1.16",
=======
    "movai-core-shared==2.4.1.13",
    "data-access-layer==2.4.1.22",
    "gd-node==2.4.1.15",
>>>>>>> 5fe55f7c
]


setuptools.setup(
    name="backend",
    version="2.4.1-23",
    author="Backend team",
    author_email="backend@mov.ai",
    description="Movai Backend Package",
    long_description=long_description,
    long_description_content_type="text/markdown",
    url="https://github.com/MOV-AI/backend",
    packages=setuptools.find_packages(),
    include_package_data=True,
    classifiers=["Programming Language :: Python :: 3"],
    install_requires=[requirements],
    entry_points={
        "console_scripts": [
            "backend = backend:main",
            "deploy_app = backend.tools.deploy_app:main",
            "gen_report = backend.tools.gen_report:main",
            "user_tool = backend.tools.user_tool:main",
            "upload_ui = backend.tools.upload_ui:main",
        ]
    },
)<|MERGE_RESOLUTION|>--- conflicted
+++ resolved
@@ -11,15 +11,9 @@
     "miracle-acl==0.0.4.post1",
     "PyYAML==5.1.2",
     "requests==2.22.0",
-<<<<<<< HEAD
     "movai-core-shared==2.4.1.14",
     "data-access-layer==2.4.1.22",
     "gd-node==2.4.1.16",
-=======
-    "movai-core-shared==2.4.1.13",
-    "data-access-layer==2.4.1.22",
-    "gd-node==2.4.1.15",
->>>>>>> 5fe55f7c
 ]
 
 
