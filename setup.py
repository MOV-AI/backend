import setuptools

with open("README.md", "r") as fh:
    long_description = fh.read()

requirements = [
    "aiohttp==3.8.1",
    "aiohttp-cors==0.7.0",
    "bleach==4.1.0",
    "ldap3==2.9.1",
    "miracle-acl==0.0.4.post1",
    "PyYAML==6.0",
    "requests==2.28.2",
    "email-validator==2.0.0",
    "pytz==2022.7.1",
<<<<<<< HEAD
    "movai-core-shared==2.5.0.6",
=======
    "movai-core-shared==2.5.0.9",
>>>>>>> bdec312f
    "data-access-layer==2.5.0.6",
    "gd-node==2.5.0.5",
]


setuptools.setup(
    name="backend",
    version="2.5.0-8",
    author="Backend team",
    author_email="backend@mov.ai",
    description="Movai Backend Package",
    long_description=long_description,
    long_description_content_type="text/markdown",
    url="https://github.com/MOV-AI/backend",
    packages=setuptools.find_packages(),
    include_package_data=True,
    classifiers=["Programming Language :: Python :: 3"],
    install_requires=[requirements],
    entry_points={
        "console_scripts": [
            "backend = backend:main",
            "deploy_app = backend.tools.deploy_app:main",
            "gen_report = backend.tools.gen_report:main",
            "user_tool = backend.tools.user_tool:main",
            "upload_ui = backend.tools.upload_ui:main",
        ]
    },
)<|MERGE_RESOLUTION|>--- conflicted
+++ resolved
@@ -13,11 +13,7 @@
     "requests==2.28.2",
     "email-validator==2.0.0",
     "pytz==2022.7.1",
-<<<<<<< HEAD
-    "movai-core-shared==2.5.0.6",
-=======
     "movai-core-shared==2.5.0.9",
->>>>>>> bdec312f
     "data-access-layer==2.5.0.6",
     "gd-node==2.5.0.5",
 ]
