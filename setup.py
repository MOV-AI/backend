--- conflicted
+++ resolved
@@ -21,11 +21,7 @@
     install_requires=[
         "aiohttp==3.6.2", "aiohttp-cors==0.7.0", "requests==2.22.0",
         "deepdiff==4.0.9", "PyYAML==5.1.2", "rospkg==1.3.0",
-<<<<<<< HEAD
-        "movai_core_shared==1.0.0.7", "dal==1.0.0.23", "movai_core_enterprise==1.0.0.10", "gd_node==1.0.0.2"
-=======
-        "movai_core_shared==1.0.0.8", "dal==1.0.0.21", "movai_core_enterprise==1.0.0.12", "gd_node==1.0.0.4"
->>>>>>> 2fee5f14
+        "movai_core_shared==1.0.0.8", "dal==1.0.0.23", "movai_core_enterprise==1.0.0.12", "gd_node==1.0.0.4"
     ],
     entry_points={},
 )