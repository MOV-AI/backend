import setuptools

with open("README.md", "r") as fh:
    long_description = fh.read()

requirements = [
    "aiohttp==3.8.1",
    "aiohttp-cors==0.7.0",
    "bleach==4.1.0",
    "ldap3==2.9.1",
    "miracle-acl==0.0.4.post1",
    "PyYAML==6.0",
    "requests==2.28.2",
    "email-validator==2.0.0",
<<<<<<< HEAD
    "pytz==2022.7.1",
    "movai-core-shared==2.5.0.4",
    "data-access-layer==2.5.0.5",
    "gd-node==2.5.0.4",
=======
    "movai-core-shared==2.5.0.6",
    "data-access-layer==2.5.0.6",
    "gd-node==2.5.0.5",
>>>>>>> 582d24d0
]


setuptools.setup(
    name="backend",
    version="2.5.0-6",
    author="Backend team",
    author_email="backend@mov.ai",
    description="Movai Backend Package",
    long_description=long_description,
    long_description_content_type="text/markdown",
    url="https://github.com/MOV-AI/backend",
    packages=setuptools.find_packages(),
    include_package_data=True,
    classifiers=["Programming Language :: Python :: 3"],
    install_requires=[requirements],
    entry_points={
        "console_scripts": [
            "backend = backend:main",
            "deploy_app = backend.tools.deploy_app:main",
            "gen_report = backend.tools.gen_report:main",
            "user_tool = backend.tools.user_tool:main",
            "upload_ui = backend.tools.upload_ui:main",
        ]
    },
)<|MERGE_RESOLUTION|>--- conflicted
+++ resolved
@@ -12,16 +12,10 @@
     "PyYAML==6.0",
     "requests==2.28.2",
     "email-validator==2.0.0",
-<<<<<<< HEAD
     "pytz==2022.7.1",
-    "movai-core-shared==2.5.0.4",
-    "data-access-layer==2.5.0.5",
-    "gd-node==2.5.0.4",
-=======
     "movai-core-shared==2.5.0.6",
     "data-access-layer==2.5.0.6",
     "gd-node==2.5.0.5",
->>>>>>> 582d24d0
 ]
 
 
