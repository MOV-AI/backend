--- conflicted
+++ resolved
@@ -12,15 +12,9 @@
     "PyYAML==6.0",
     "email-validator==2.0.0",
     "pytz==2022.7.1",
-<<<<<<< HEAD
-    "movai-core-shared==2.5.0.13",
-    "data-access-layer==2.5.0.13",
-    "gd-node==2.5.0.9",
-=======
-    "movai-core-shared==2.5.0.16",
+    "movai-core-shared==2.5.0.17",
     "data-access-layer==2.5.0.21",
     "gd-node==2.5.0.17"
->>>>>>> 922aadbb
 ]
 
 
