--- conflicted
+++ resolved
@@ -9,13 +9,6 @@
     "bleach==4.1.0",
     "ldap3==2.9.1",
     "miracle-acl==0.0.4.post1",
-<<<<<<< HEAD
-    "PyYAML==5.1.2",
-    "requests==2.27.1",
-    "movai-core-shared==2.4.1.16",
-    "data-access-layer==2.4.1.30",
-    "gd-node==2.4.1.16",
-=======
     "PyYAML==6.0",
     "requests==2.28.2",
     "email-validator==2.0.0",
@@ -23,7 +16,6 @@
     "movai-core-shared==2.5.0.11",
     "data-access-layer==2.5.0.9",
     "gd-node==2.5.0.7",
->>>>>>> d94cc5bd
 ]
 
 
