import setuptools

with open("README.md", "r") as fh:
    long_description = fh.read()

# TODO Adapt your project configuration to your own project.
# The name of the package is the one to be used in runtime.
# The 'install_requires' is where you specify the package dependencies of your package. They will be automaticly installed, before your package.  # noqa: E501

requirements = [
    "aiohttp==3.6.2",
    "aiohttp-cors==0.7.0",
    "requests==2.22.0",
    "deepdiff==4.0.9",
    "PyYAML==5.1.2",
    "rospkg==1.3.0",
    "dal==1.0.0.26",
    "gd_node==1.0.0.8"
]

setuptools.setup(
    name="backend",
    version="1.0.0-20",
    author="Backend team",
    author_email="backend@mov.ai",
    description="Dummy description",
    long_description=long_description,
    long_description_content_type="text/markdown",
    url="https://github.com/MOV-AI/backend",
    packages=setuptools.find_packages(),
    include_package_data=True,
    classifiers=["Programming Language :: Python :: 3"],
<<<<<<< HEAD
    install_requires=[
        "aiohttp==3.6.2", "aiohttp-cors==0.7.0", "pyjwt==1.7.1", "requests==2.22.0", "rospkg==1.3.0",
        "python-box==4.0.4", "deepdiff==5.8.0", "miracle-acl==0.0.4.post1", "PyYAML==5.1.2",
        "movai_core_shared", "gd_node" #,"dal"
    ],
=======
    install_requires=requirements, 
>>>>>>> 65857a25
    entry_points={},
)<|MERGE_RESOLUTION|>--- conflicted
+++ resolved
@@ -11,7 +11,7 @@
     "aiohttp==3.6.2",
     "aiohttp-cors==0.7.0",
     "requests==2.22.0",
-    "deepdiff==4.0.9",
+    "deepdiff==5.8.0",
     "PyYAML==5.1.2",
     "rospkg==1.3.0",
     "dal==1.0.0.26",
@@ -30,14 +30,6 @@
     packages=setuptools.find_packages(),
     include_package_data=True,
     classifiers=["Programming Language :: Python :: 3"],
-<<<<<<< HEAD
-    install_requires=[
-        "aiohttp==3.6.2", "aiohttp-cors==0.7.0", "pyjwt==1.7.1", "requests==2.22.0", "rospkg==1.3.0",
-        "python-box==4.0.4", "deepdiff==5.8.0", "miracle-acl==0.0.4.post1", "PyYAML==5.1.2",
-        "movai_core_shared", "gd_node" #,"dal"
-    ],
-=======
     install_requires=requirements, 
->>>>>>> 65857a25
     entry_points={},
 )