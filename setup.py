import setuptools

with open("README.md", "r") as fh:
    long_description = fh.read()

requirements = [
    "aiohttp==3.8.1",
    "aiohttp-cors==0.7.0",
    "bleach==4.1.0",
    "ldap3==2.9.1",
<<<<<<< HEAD
    "aiohttp==3.6.2",
    "aiohttp-cors==0.7.0",
    "requests==2.22.0",
    "deepdiff==4.0.9",
    "PyYAML==5.4",
    "rospkg==1.3.0",
    "dal==1.0.0.29",
    "gd_node==1.0.0.8"
=======
    "miracle-acl==0.0.4.post1",
    "PyYAML==5.1.2",
    "requests==2.22.0",
    "movai-core-shared==2.4.1.16",
    "data-access-layer==2.4.1.30",
    "gd-node==2.4.1.16",
>>>>>>> f6298b2d
]


setuptools.setup(
    name="backend",
    version="2.4.1-30",
    author="Backend team",
    author_email="backend@mov.ai",
    description="Movai Backend Package",
    long_description=long_description,
    long_description_content_type="text/markdown",
    url="https://github.com/MOV-AI/backend",
    packages=setuptools.find_packages(),
    include_package_data=True,
    classifiers=["Programming Language :: Python :: 3"],
    install_requires=[requirements],
    entry_points={
        "console_scripts": [
            "backend = backend:main",
            "deploy_app = backend.tools.deploy_app:main",
            "gen_report = backend.tools.gen_report:main",
            "user_tool = backend.tools.user_tool:main",
            "upload_ui = backend.tools.upload_ui:main",
        ]
    },
)<|MERGE_RESOLUTION|>--- conflicted
+++ resolved
@@ -8,23 +8,12 @@
     "aiohttp-cors==0.7.0",
     "bleach==4.1.0",
     "ldap3==2.9.1",
-<<<<<<< HEAD
-    "aiohttp==3.6.2",
-    "aiohttp-cors==0.7.0",
-    "requests==2.22.0",
-    "deepdiff==4.0.9",
+    "miracle-acl==0.0.4.post1",
     "PyYAML==5.4",
-    "rospkg==1.3.0",
-    "dal==1.0.0.29",
-    "gd_node==1.0.0.8"
-=======
-    "miracle-acl==0.0.4.post1",
-    "PyYAML==5.1.2",
     "requests==2.22.0",
     "movai-core-shared==2.4.1.16",
     "data-access-layer==2.4.1.30",
     "gd-node==2.4.1.16",
->>>>>>> f6298b2d
 ]
 
 
