--- conflicted
+++ resolved
@@ -11,21 +11,13 @@
     "miracle-acl==0.0.4.post1",
     "PyYAML==5.1.2",
     "requests==2.22.0",
-<<<<<<< HEAD
-    "gd_node==2.4.*",
-=======
     "gd_node==2.4.0.*",
->>>>>>> b176bfea
 ]
 
 
 setuptools.setup(
     name="backend",
-<<<<<<< HEAD
-    version="2.4.0.4",
-=======
     version="2.4.0-8",
->>>>>>> b176bfea
     author="Backend team",
     author_email="backend@mov.ai",
     description="Movai Backend Package",
