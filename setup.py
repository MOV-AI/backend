--- conflicted
+++ resolved
@@ -20,11 +20,7 @@
 
 setuptools.setup(
     name="backend",
-<<<<<<< HEAD
-    version="2.4.2-3",
-=======
     version="2.4.2-8",
->>>>>>> 97b36f10
     author="Backend team",
     author_email="backend@mov.ai",
     description="Movai Backend Package",
