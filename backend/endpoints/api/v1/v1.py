"""
   Copyright (C) Mov.ai  - All Rights Reserved
   Unauthorized copying of this file, via any medium is strictly prohibited
   Proprietary and confidential

   Developers:
   - Manuel Silva (manuel.silva@mov.ai) - 2020
   - Tiago Paulino (tiago@mov.ai) - 2020

   Maintainers:
   - Tiago Teixeira (tiago.teixeira@mov.ai) - 2020

   Module that implements version 1 of the REST APi module/plugin
"""

from typing import List

import aiohttp_cors
from aiohttp import web

from movai_core_shared.envvars import REST_SCOPES

from gd_node.protocols.http.middleware import (
    redirect_not_found,
    remove_flow_exposed_port_links,
    save_node_type,
)

from backend.http import IWebApp, WebAppManager
from backend.endpoints.api.v1.restapi import RestAPI


class RestV1App(IWebApp):
    """the actual version 1 API"""

    def __init__(self, app: web.Application):
        super().__init__(app)
        self._node_name = "backend"
        self._rest_api = RestAPI(self._node_name)

    @property
    def routes(self) -> List[web.RouteDef]:
        """list of routes"""
        address_format = r"/{scope:%s}/{name}/"
        return [
            web.post(
                r"/User/{name}/reset-password/", self._rest_api.post_reset_password
            ),
<<<<<<< HEAD
            web.post(r'/trigger-recovery/', self._rest_api.trigger_recovery),
=======
            web.post(r"/User/change-password/", self._rest_api.post_change_password),
            web.post(r"/newUser/", self._rest_api.new_user),
>>>>>>> 6e49eddc
            web.post(r"/upload/{package_name}/", self._rest_api.upload_static_file),
            web.get(r"/logs/", self._rest_api.get_logs),
            web.get(r"/applications/", self._rest_api.get_applications),
            web.get(r"/logs/{robot_name}", self._rest_api.get_robot_logs),
            web.get(r"/metrics/", self._rest_api.get_metrics),
            web.get(r"/apps/{app_name}/{tail:.*}", self._rest_api.get_spa),
            web.get(
                r"/database/{scope:(global|fleet)}/{key}/", self._rest_api.get_key_value
            ),
            web.post(r"/database/", self._rest_api.set_key_value),
            web.delete(
                r"/database/{scope:(global|fleet)}/{key}/",
                self._rest_api.delete_key_value,
            ),
            web.delete(r"/lock/{name}/", self._rest_api.delete_lock),
            web.post(r"/function/{cb_name}/", self._rest_api.cloud_func),
            web.get(r"/permissions/", self._rest_api.get_permissions),
            web.get(address_format % REST_SCOPES, self._rest_api.get_scope),
            web.post(address_format % REST_SCOPES, self._rest_api.post_to_scope),
            web.put(address_format % REST_SCOPES, self._rest_api.add_to_scope),
            web.delete(address_format % REST_SCOPES, self._rest_api.delete_in_scope),
            web.get(r"/{scope:%s}/" % REST_SCOPES, self._rest_api.get_scope),
            web.post(r"/{scope:%s}/" % REST_SCOPES, self._rest_api.post_to_scope),
            web.get(r'/callback-builtins/', self._rest_api.get_callback_builtins)
        ]

    @property
    def middlewares(self) -> List[web.middleware]:
        return [save_node_type, remove_flow_exposed_port_links, redirect_not_found]

    @property
    def cors(self) -> aiohttp_cors.CorsConfig:
        """return CORS setup, or None"""
        return aiohttp_cors.setup(
            self._app,
            defaults={
                "*": aiohttp_cors.ResourceOptions(
                    allow_credentials=True,
                    expose_headers="*",
                    allow_headers="*",
                    allow_methods="*",
                )
            },
        )

    @property
    def safe_list(self) -> List[str]:
        # apps can be accessed without auth
        return [r"/apps/.*$"]


WebAppManager.register("/api/v1/", RestV1App)<|MERGE_RESOLUTION|>--- conflicted
+++ resolved
@@ -46,12 +46,9 @@
             web.post(
                 r"/User/{name}/reset-password/", self._rest_api.post_reset_password
             ),
-<<<<<<< HEAD
             web.post(r'/trigger-recovery/', self._rest_api.trigger_recovery),
-=======
             web.post(r"/User/change-password/", self._rest_api.post_change_password),
             web.post(r"/newUser/", self._rest_api.new_user),
->>>>>>> 6e49eddc
             web.post(r"/upload/{package_name}/", self._rest_api.upload_static_file),
             web.get(r"/logs/", self._rest_api.get_logs),
             web.get(r"/applications/", self._rest_api.get_applications),
