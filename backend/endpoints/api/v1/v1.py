"""
   Copyright (C) Mov.ai  - All Rights Reserved
   Unauthorized copying of this file, via any medium is strictly prohibited
   Proprietary and confidential

   Developers:
   - Manuel Silva (manuel.silva@mov.ai) - 2020
   - Tiago Paulino (tiago@mov.ai) - 2020

   Maintainers:
   - Tiago Teixeira (tiago.teixeira@mov.ai) - 2020

   Module that implements version 1 of the REST APi module/plugin
"""

from typing import List

import aiohttp_cors
from aiohttp import web

from movai_core_shared.envvars import REST_SCOPES

from gd_node.protocols.http.middleware import (
    redirect_not_found,
    remove_flow_exposed_port_links,
    save_node_type,
)

from backend.http import IWebApp, WebAppManager
from backend.endpoints.api.v1.restapi import RestAPI


class RestV1App(IWebApp):
    """the actual version 1 API"""

    def __init__(self, app: web.Application):
        super().__init__(app)
        self._node_name = "backend"
        self._rest_api = RestAPI(self._node_name)

    @property
    def routes(self) -> List[web.RouteDef]:
        """list of routes"""
        address_format = r"/{scope:%s}/{name}/"
        return [
            web.post(
                r"/User/{name}/reset-password/", self._rest_api.post_reset_password
            ),
            web.post(r"/User/change-password/", self._rest_api.post_change_password),
            web.post(r"/newUser/", self._rest_api.new_user),
            web.post(r"/upload/{package_name}/", self._rest_api.upload_static_file),
            web.get(r"/logs/", self._rest_api.get_logs),
            web.get(r"/applications/", self._rest_api.get_applications),
            web.get(r"/logs/{robot_name}", self._rest_api.get_robot_logs),
            web.get(r"/metrics/", self._rest_api.get_metrics),
            web.get(r"/apps/{app_name}/{tail:.*}", self._rest_api.get_spa),
            web.get(
                r"/database/{scope:(global|fleet)}/{key}/", self._rest_api.get_key_value
            ),
            web.post(r"/database/", self._rest_api.set_key_value),
            web.delete(
                r"/database/{scope:(global|fleet)}/{key}/",
                self._rest_api.delete_key_value,
            ),
            web.delete(r"/lock/{name}/", self._rest_api.delete_lock),
            web.post(r"/function/{cb_name}/", self._rest_api.cloud_func),
            web.get(r"/permissions/", self._rest_api.get_permissions),
            web.get(address_format % REST_SCOPES, self._rest_api.get_scope),
            web.post(address_format % REST_SCOPES, self._rest_api.post_to_scope),
            web.put(address_format % REST_SCOPES, self._rest_api.add_to_scope),
            web.delete(address_format % REST_SCOPES, self._rest_api.delete_in_scope),
            web.get(r"/{scope:%s}/" % REST_SCOPES, self._rest_api.get_scope),
            web.post(r"/{scope:%s}/" % REST_SCOPES, self._rest_api.post_to_scope),
<<<<<<< HEAD
=======
            web.post(r"/newUser/", self._rest_api.new_user),
            web.get(r'/callback-builtins/', self._rest_api.get_callback_builtins)
>>>>>>> 55cd73ae
        ]

    @property
    def middlewares(self) -> List[web.middleware]:
        return [save_node_type, remove_flow_exposed_port_links, redirect_not_found]

    @property
    def cors(self) -> aiohttp_cors.CorsConfig:
        """return CORS setup, or None"""
        return aiohttp_cors.setup(
            self._app,
            defaults={
                "*": aiohttp_cors.ResourceOptions(
                    allow_credentials=True,
                    expose_headers="*",
                    allow_headers="*",
                    allow_methods="*",
                )
            },
        )

    @property
    def safe_list(self) -> List[str]:
        # apps can be accessed without auth
        return [r"/apps/.*$"]


WebAppManager.register("/api/v1/", RestV1App)<|MERGE_RESOLUTION|>--- conflicted
+++ resolved
@@ -71,11 +71,7 @@
             web.delete(address_format % REST_SCOPES, self._rest_api.delete_in_scope),
             web.get(r"/{scope:%s}/" % REST_SCOPES, self._rest_api.get_scope),
             web.post(r"/{scope:%s}/" % REST_SCOPES, self._rest_api.post_to_scope),
-<<<<<<< HEAD
-=======
-            web.post(r"/newUser/", self._rest_api.new_user),
             web.get(r'/callback-builtins/', self._rest_api.get_callback_builtins)
->>>>>>> 55cd73ae
         ]
 
     @property
