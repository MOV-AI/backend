--- conflicted
+++ resolved
@@ -19,10 +19,8 @@
 import jwt
 import yaml
 import bleach
-<<<<<<< HEAD
 import inspect
-=======
->>>>>>> ea025c27
+
 from datetime import datetime, date
 from mimetypes import guess_type
 from string import Template
