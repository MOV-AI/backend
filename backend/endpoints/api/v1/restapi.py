"""
   Copyright (C) Mov.ai  - All Rights Reserved
   Unauthorized copying of this file, via any medium is strictly prohibited
   Proprietary and confidential

   Developers:
   - Manuel Silva (manuel.silva@mov.ai) - 2020
   - Tiago Paulino (tiago@mov.ai) - 2020

    Maintainers:
    - Tiago Teixeira (tiago.teixeira@mov.ai) - 2020
    - Erez Zomer (erez@mov.ai) - 2022

   Rest API
"""
import json
import urllib.parse
from datetime import datetime, date
import inspect
from mimetypes import guess_type
from string import Template
from urllib.parse import unquote
from typing import Any
import pydantic

from aiohttp import web

from movai_core_shared.exceptions import MovaiException
from movai_core_shared.envvars import SCOPES_TO_TRACK
from movai_core_shared.logger import Log, LogsQuery

from dal.helpers.helpers import Helpers
from dal.models.acl import NewACLManager
from dal.models.lock import Lock
from dal.models.var import Var
from dal.models.role import Role
from dal.movaidb import MovaiDB
from dal.scopes.application import Application
#from dal.scopes.callback import Callback
from dal.new_models import Callback
from dal.new_models import Configuration
from dal.new_models import Node
from dal.new_models import Flow
from dal.scopes.form import Form
from dal.scopes.message import Message
from dal.scopes.package import Package
from dal.scopes.ports import Ports
from dal.scopes.robot import Robot
from dal.scopes.statemachine import StateMachine
from dal.scopes.user import User

try:
    from movai_core_enterprise.message_client_handlers.metrics import Metrics
    from movai_core_enterprise.scopes.annotation import Annotation
    from movai_core_enterprise.scopes.graphicscene import GraphicScene
    from movai_core_enterprise.scopes.layout import Layout
    from movai_core_enterprise.scopes.shareddatatemplate import SharedDataTemplate
    from movai_core_enterprise.scopes.shareddataentry import SharedDataEntry
    from movai_core_enterprise.scopes.tasktemplate import TaskTemplate
    from movai_core_enterprise.scopes.taskentry import TaskEntry

    enterprise_scope = {
        "Metrics": Metrics,
        "Annotation": Annotation,
        "GraphicScene": GraphicScene,
        "Layout": Layout,
        "SharedDataEntry": SharedDataEntry,
        "SharedDataTemplate": SharedDataTemplate,
        "TaskEntry": TaskEntry,
        "TaskTemplate": TaskTemplate,
    }
    ENTERPRISE = True
except ImportError:
    enterprise_scope = {}
    ENTERPRISE = False

from gd_node.callback import GD_Callback

from backend.endpoints.api.v1.robot_reovery import trigger_recovery_aux
from backend.helpers.rest_helpers import deprecate_endpoint, fetch_request_params

LOGGER = Log.get_logger(__name__)
PAGE_SIZE = 100


class MagicDict(dict):
    """Class that when accessing a not existing dict field, creates the field"""

    def __getitem__(self, name):
        try:
            return dict.__getitem__(self, name)
        except KeyError:
            value = self[name] = type(self)()
            return value


class RestAPI:
    """Class that serves REST methods to communicate with database"""

    def __init__(self, node_name, api_version="/api/v1/"):
        self.api_version = api_version
        self.node_name = node_name
        self.scope_classes = {
            "Application": Application,
            "Callback": Callback,
            "Configuration": Configuration,
            "Flow": Flow,
            "Form": Form,
            "Message": Message,
            "Node": Node,
            "Package": Package,
            "Ports": Ports,
            "Role": Role,
            "StateMachine": StateMachine,
            "User": User,
        }
        self.scope_classes.update(enterprise_scope)

    async def cloud_func(self, request):
        """Run specific callback"""
        callback_name = request.match_info["cb_name"]
        # AppName to use in Callback permission validation
        app_name = request.match_info.get("app_name", None)

        try:
            callback = GD_Callback(callback_name, self.node_name, "cloud", False)

            # Check User permissions
            #scope_obj = self.scope_classes["Callback"](name=callback_name)
            scope_obj = Callback(callback_name)
            if not scope_obj.has_permission(request.get("user"), "execute", app_name):
                raise ValueError("User does not have permission")

            body = {}
            if request.can_read_body:
                body = await request.json()
            # Get status code from callback variable, defaults to 200 OK
            callback.user.globals.update(
                {
                    "web": web,
                    "request": request,
                    "msg": body,
                    "response": {},
                    "status_code": 200,
                }
            )
            callback.execute(body)

            return web.json_response(
                callback.updated_globals["response"],
                status=callback.updated_globals["status_code"],
                headers={"Server": "Movai-server"},
            )
        except Exception as exc:
            raise web.HTTPBadRequest(reason=str(exc), headers={"Server": "Movai-server"})

    async def get_logs(self, request) -> web.Response:
        """Get logs from HealthNode using get_logs in Logger class
        path:
            /logs/

        parameters:
            robots
            level
            offset
            message
            limit
            tags
            services
        """
        params = fetch_request_params(request)

        try:
            status = 200
            output = await LogsQuery.get_logs(pagination=True, **params)
        except Exception as err:
            status = 401
            output = {"error": str(err)}

        return web.json_response(output, status=status, headers={"Server": "Movai-server"})

    @staticmethod
    def fetch_logs_url_params(request) -> dict:
        """fetch logs request params and return them as dictionary

        Args:
            request (web request): the request object for /logs

        Returns:
            dict: dictionary including the request params
        """
        limit = request.rel_url.query.get("limit", 1000)
        offset = request.rel_url.query.get("offset", 0)
        level = request.rel_url.query.get("level", None)
        robots = request.rel_url.query.get("robots", [Robot().RobotName])
        tags = request.rel_url.query.get("tags", None)
        message = request.rel_url.query.get("message", None)
        services = request.rel_url.query.get("services", None)
        log_start_time = request.rel_url.query.get("fromDate", None)
        log_end_time = request.rel_url.query.get("toDate", None)

        # Replace %xx escapes by their single-character equivalent
        # get rid of spaces in case existed
        level = unquote(level) if level else None
        tags = unquote(tags) if tags else None

        # remove spaces around keywords
        level = [x.strip() for x in level.split(",")] if level else []
        tags = [x.strip() for x in tags.split(",")] if tags else []

        return {
            "limit": limit,
            "offset": offset,
            "level": level,
            "tags": tags,
            "robots": robots,
            "message": message,
            "services": services,
            "from_": log_start_time,
            "to_": log_end_time,
        }

    async def get_robot_logs(self, request) -> web.Response:
        """*** Deprecated! ***
        Get logs from specific robot using the robot name
        path:
            /logs/{robot_name}

        parameters:
            level
            offset
            message
            limit
            tags
            services
        """
        error_msg = "get_robot_logs is deprecated, please use get_logs with robots parameter"
        LOGGER.error(error_msg)
        response = web.json_response(
            {"error": error_msg}, status=404, headers={"Server": "Movai-server"}
        )
        response.message = "This function isn't supported anymore"
        return response

    async def get_permissions(self, request):
        try:
            output = NewACLManager.get_permissions()
            return web.json_response(output, status=200, headers={"Server": "Movai-server"})
        except Exception as exc:
            raise web.HTTPBadRequest(reason=str(exc), headers={"Server": "Movai-server"})

    async def get_metrics(self, request):
        """Get metrics from message-server"""
        if not ENTERPRISE:
            output = {"error": "movai-core-enterprise is not installed."}
            return output

        params = fetch_request_params(request)
        # Fetch all responses within one Client session,
        # keep connection alive for all requests.
        if params.get("tags") is not None:
            tags = params["tags"].split(",")
        else:
            tags = []
        try:
            status = 200
            metrics = Metrics()
            output = metrics.get_metrics(
                **params,
                tags=tags,
                pagination=True,
            )
        except Exception as exc:
            status = 401
            output = {"error": str(exc)}

        return web.json_response(output, status=status, headers={"Server": "Movai-server"})

    async def get_spa(self, request):
        """get spa code and inject server params"""

        app_name = request.match_info["app_name"]
        content_type = "text/html"

        try:
            # Check sanity of request url parms
            decoded_params = urllib.parse.unquote(request.query_string)
            # Get app information
            app = Application(app_name)
            content_type = guess_type(app.EntryPoint)[0]
            html = Package(app.Package).File[app.EntryPoint].Value
            html = self.spa_parse_template(app, html, request)

        except Exception as error:
            html = f"<div style='top:40%;left:35%;position:absolute'><p>Error while trying to serve {app_name}</p><p style='color:red'>{error}</p></div>"

        return web.Response(
            body=html, content_type=content_type, headers={"Server": "Movai-server"}
        )

    def spa_parse_template(self, application, html, request):
        """parse application params"""

        serverdata = {"pathname": f"{self.api_version}apps/{application.name}/"}
        try:
            # get app configuration
            serverdata.update(self.get_spa_configuration(application))
            # get  application meta-data
            serverdata.update(
                {"Application": application.get_dict()["Application"][application.name]}
            )
        except Exception as error:
            LOGGER.error(str(error))

        # add GET query to serverdata
        _request = {}
        for key, value in request.query.items():
            _request.update({key: value})
        serverdata.update({"request": _request})

        params = {
            "serverdata": json.dumps(serverdata),
            "label": application.Label,
            "description": application.Description,
        }
        return Template(html.decode("utf-8")).safe_substitute(**params)

    def get_spa_configuration(self, application):
        """get default configuration and updated it with user custom configuration"""
        output = {}

        configs = [application.Configuration, application.CustomConfiguration]
        for cfg_name in configs:
            try:
                obj = Configuration(cfg_name)
                output.update(obj.data)
            except Exception as error:
                LOGGER.info(str(error))

        return output

    async def trigger_recovery(self, request: web.Request) -> web.Response:
        """[POST] api set recovery state
        curl -d "robot_id=01291370127" -X POST http://localhost:5003/api/v1/trigger-recovery/
        """

        try:
            data = await request.json()
            robot_id = data.get("id")
            trigger_recovery_aux(robot_id)

        except Exception as error:
            msg = f"Caught expection {error}"
            LOGGER.error(msg)
            raise web.HTTPBadRequest(reason=msg, headers={"Server": "Movai-server"})

        return web.json_response({"success": True}, headers={"Server": "Movai-server"})

    async def new_user(self, request: web.Request) -> web.Response:
        """Create new user
        Args:
            request (web.Request)

        request payload:
            - required keys:
                * Username (str): the new user
                * Password (str): the user password

            - optional:
                * all other fields in the User model

        returns:
            web.json_response({'success': True}) or
            web.HTTPBadRequest(reason)
        """
        deprecate_endpoint()
        # Check User permissions
        if not request.get("user").has_permission("User", "create"):
            raise web.HTTPForbidden(reason="User does not have Scope permission.")
        try:
            data = await request.json()
            username = data.pop("Username")
            password = data.pop("Password")
            obj = User.create(username, password)

            for key, value in data.items():
                try:
                    setattr(obj, key, value)
                except AttributeError as error:
                    # ignore invalid keys sent in the request
                    LOGGER.error(f"{type(error).__name__}: {error}")

        except KeyError as error:
            msg = f"{error} is required"
            LOGGER.error(msg)
            raise web.HTTPBadRequest(reason=msg, headers={"Server": "Movai-server"})

        except Exception as error:
            LOGGER.error(f"{type(error).__name__}: {error}")
            raise web.HTTPBadRequest(reason=str(error), headers={"Server": "Movai-server"})

        return web.json_response({"success": True}, headers={"Server": "Movai-server"})

    async def post_reset_password(self, request: web.Request) -> web.Response:
        """Reset user password : Only possible if superuser
        Args:
            request (web.Request)

        request payload:
            - required:
                * new_password (str): the new password
                * confirm_password (str): the confirm password

         returns:
            web.json_response({'success': True}) or
            web.HTTPBadRequest(reason)
        """
        deprecate_endpoint()
        try:
            username = request.match_info["name"]
            data = await request.json()
            is_superuser = request.get("user").Superuser is True
            if not is_superuser:
                raise ValueError("Not Authorized: Only superuser allowed to reset-password")
            User.reset(
                username=username,
                new_pass=data.get("new_password"),
                confirm_pass=data.get("confirm_password"),
                current_pass=False,
                validate_current_pass=False,
            )
        except Exception as error:
            raise web.HTTPBadRequest(reason=str(error), headers={"Server": "Movai-server"})
        return web.json_response({"success": True}, headers={"Server": "Movai-server"})

    async def post_change_password(self, request: web.Request) -> web.Response:
        """Change user password
        Args:
            request (web.Request)

        request payload:
            - required:
                * current_password (str): the old password
                * new_password (str): the new password
                * confirm_password (str): the confirm password

         returns:
            web.json_response({'success': True}) or
            web.HTTPBadRequest(reason)
        """
        deprecate_endpoint()
        try:
            token = request.headers["Authorization"].strip().split(" ")[1]
            token_data = User.verify_token(token)
            username = token_data["message"]["name"]

            data = await request.json()

            User.reset(
                username=username,
                current_pass=data.get("current_password"),
                new_pass=data.get("new_password"),
                confirm_pass=data.get("confirm_password"),
                validate_current_pass=True,
            )
        except Exception as error:
            raise web.HTTPBadRequest(reason=str(error), headers={"Server": "Movai-server"})

        return web.json_response({"success": True}, headers={"Server": "Movai-server"})

    # -------------------------------- DELETE LOCKS -----------------------------------.

    async def delete_lock(self, request: web.Request) -> web.Response:
        """[DELETE] api delete key handler
        curl DELETE http://localhost:5003/api/v1/lock/{name}/
        """
        name = request.match_info["name"]
        try:
            mutex = Lock(name)
            if mutex.release():
                return web.json_response({"success": True}, headers={"Server": "Movai-server"})
            else:
                return web.json_response(
                    {
                        "success": False,
                        "message": "Unable to release lock as it was not owned.",
                    },
                    headers={"Server": "Movai-server"},
                )
        except MovaiException:
            raise web.HTTPBadRequest(reason="Lock not found.")

    # ---------------------------- GET SET DELETE TO VARS -----------------------------.

    async def get_key_value(self, request: web.Request) -> web.Response:
        """[GET] api get key value handler
        curl http://localhost:5003/api/v1/database/{scope_name}/{key_name}/
        """
        scope = request.match_info["scope"]
        key = request.match_info["key"]
        output = {"scope": scope, "key": key, "value": None}
        if all([scope, key]):
            if scope == "fleet":
                try:
                    _robot_name, key = key.split("@")
                    var_scope = Var(scope=scope, _robot_name=_robot_name)
                except Exception as error:
                    raise web.HTTPBadRequest(reason=str(error))
            else:
                var_scope = Var(scope=scope)
            value = var_scope.get(key)
            if isinstance(value, date):
                value = json.loads(json.dumps(value, default=str))
                output["is_date"] = True
            output["value"] = value
            return web.json_response(output, headers={"Server": "Movai-server"})
        raise web.HTTPBadRequest(
            reason="Required keys (scope, key) not found.",
            headers={"Server": "Movai-server"},
        )

    async def _forward_alerts_config(self, request: web.Request, data: dict) -> web.Response:
        from ..v2.db import _check_user_permission

        curr_alerts_config = Var("global").get("alertsConfig")
        set_emails = False
        set_alerts = False
        to_set = curr_alerts_config or {"emails": [], "alerts": []}

        if curr_alerts_config is None:
            if data["emails"]:
                _check_user_permission(request, "EmailsAlertsRecipients", "update")
                set_emails = True
            elif data["alerts"]:
                _check_user_permission(request, "EmailsAlertsConfig", "update")
                set_alerts = True
        else:
            if sorted(curr_alerts_config["emails"]) != sorted(data["emails"]):
                _check_user_permission(request, "EmailsAlertsRecipients", "update")
                set_emails = True
            elif sorted(curr_alerts_config["alerts"]) != sorted(data["alerts"]):
                _check_user_permission(request, "EmailsAlertsConfig", "update")
                set_alerts = True

        var_global = Var("global")
        if set_emails:
            to_set["emails"] = data["emails"]
            setattr(var_global, "alertsConfig", to_set)
        elif set_alerts:
            to_set["alerts"] = data["alerts"]
            setattr(var_global, "alertsConfig", to_set)

    async def set_key_value(self, request: web.Request) -> web.Response:
        """[POST] api set key value handler
        curl -d "scope=fleet&key=agv1@qwerty&value=123456" -X POST http://localhost:5003/api/v1/database/
        """
        data = await request.json()
        if "key" not in data:
            raise web.HTTPBadRequest(reason="Required key 'value' not found.")
        if "value" not in data:
            raise web.HTTPBadRequest(reason="Required 'key' not found.")
        if "scope" not in data:
            raise web.HTTPBadRequest(reason="Required key 'scope' not found.")
        key = data.get("key", None)  # fleet: robot_name@key_name
        value = data.get("value", None)
        scope = data.get("scope", None)
        if scope == "fleet":
            try:
                _robot_name, key = key.split("@")
                var_scope = Var(scope=scope, _robot_name=_robot_name)
            except Exception as error:
                raise web.HTTPBadRequest(reason=str(error))
        else:
            var_scope = Var(scope=scope)
        if key == "alertsConfig":
            # TODO: remove this when we remove the old alerts config
            # forward message to /api/v2/alerts/*
            await self._forward_alerts_config(request, data["value"])
        else:
            setattr(var_scope, key, value)

        return web.json_response(
            {"key": key, "value": value, "scope": scope},
            headers={"Server": "Movai-server"},
        )

    async def delete_key_value(self, request: web.Request) -> web.Response:
        """[DELETE] api delete key handler
        curl DELETE http://localhost:5003/api/v1/database/{scope_name}/{key_name}/
        """
        scope = request.match_info["scope"]
        key = unquote(request.match_info["key"])
        if all([scope, key]):
            if scope == "fleet":
                try:
                    _robot_name, key = key.split("@")
                    var_scope = Var(scope=scope, _robot_name=_robot_name)
                except Exception as error:
                    raise web.HTTPBadRequest(reason=str(error))
            else:
                var_scope = Var(scope=scope)
            var_scope.delete(name=key)
            return web.json_response({"success": True}, headers={"Server": "Movai-server"})
        raise web.HTTPBadRequest(reason="Required keys (scope, key) not found.")

    # ---------------------------- GET APPLICATIONS --------------------------------

    async def get_applications(self, request: web.Request) -> web.Response:
        """Get applications

        args:
            request (web.Request)

         returns:
            web.json_response({'success': True}) or
            web.HTTPBadRequest(reason)
        """

        def create_application_format(url, label, icon, enable, app_type):
            return {
                "URL": url,
                "Label": label,
                "Icon": icon,
                "Enabled": enable,
                "Type": app_type,
            }

        try:
            permissions = NewACLManager.get_permissions()["Applications"]
            scope = "Application"
            scope_result = MovaiDB().get_by_args(scope)
            application_raw_data = scope_result.get(scope, {})
            output = {"success": True, "result": []}

            for key in application_raw_data:
                app = application_raw_data[key]
                url = app["Package"] if app["Type"] == "application" else app["EntryPoint"]
                label = app["Label"]
                icon = app["Icon"]
                enable = len(list(filter(lambda x: x == key, permissions))) > 0
                app_type = app["Type"]
                output["result"].append(
                    create_application_format(url, label, icon, enable, app_type)
                )

        except Exception as error:
            raise web.HTTPBadRequest(reason=str(error), headers={"Server": "Movai-server"})

        return web.json_response(output, headers={"Server": "Movai-server"})

    # ---------------------------- SERVE STATIC FILES FROM REDIS PACKAGES ----------

    async def old_get_static_file(self, request: web.Request) -> web.Response:
        """get static file from Package"""
        print(
            "static file called",
            request.match_info["package_name"],
            request.match_info["package_file"],
        )
        try:
            package_name = request.match_info["package_name"]
            package_file = request.match_info["package_file"]
            content_type = guess_type(package_file)[0]
            output = Package(package_name).File[package_file].Value
            return web.Response(
                body=output,
                content_type=content_type,
                headers={"Server": "Movai-server"},
            )
        except Exception as exc:
            raise web.HTTPBadRequest(reason=str(exc))

    async def upload_static_file(self, request: web.Request) -> web.Response:
        package_name = request.match_info["package_name"]

        reader = await request.multipart()

        field = await reader.next()
        assert field.name == "name"
        package_file = (await field.read(decode=True)).decode("utf-8")

        field = await reader.next()
        assert field.name == "data"
        data = await field.read()
        try:
            package = Package.get_or_create(package_name)
            package.add("File", f"{package_file}", Value=bytes(data), FileLabel=package_file)
        except Exception as exc:
            return web.json_response(
                {"success": False, "error": str(exc)}, headers={"Server": "Movai-server"}
            )
        return web.json_response({"success": True}, headers={"Server": "Movai-server"})

    # ---------------------------- OPERATIONS TO SCOPES -----------------------------

    async def get_scope(self, request: web.Request) -> web.Response:
        """[GET] api get a full scope dict
        curl http://localhost:5003/api/v1/{scope}/{name}/
        """
        scope = request.match_info.get("scope")
        _id = request.match_info.get("name", False)

        if _id:
            try:
                scope_obj = self.scope_classes[scope](_id)
            except Exception as e:
                LOGGER.error(f"caught error while creating scope object, exception: {e}")
                raise web.HTTPNotFound(reason="Required scope not found.")

            # Check User permissions
            if not scope_obj.has_scope_permission(request.get("user"), "read"):
                raise web.HTTPForbidden(reason="User does not have Scope permission.")

            if issubclass(self.scope_classes[scope], pydantic.BaseModel ):
                scope_result = scope_obj.dict()
            else:
                scope_result = MovaiDB().get({scope: {_id: "**"}})
            result = scope_result[scope][_id]

            # If Scope User add permissions list
            if isinstance(scope_obj, User):
                result["resourcesPermissions"] = scope_obj.user_permissions()
                # do not send the user password with the object
                result.pop("Password", None)

        else:
            # Check User permissions
            if not request.get("user").has_permission(scope, "read"):
                raise web.HTTPForbidden(reason="User does not have Scope permission.")

            if issubclass(self.scope_classes[scope], pydantic.BaseModel ):
                objs = self.scope_classes[scope].select()

                scope_result = {obj.name: obj.dict()["Callback"][obj.name] for obj in objs}
                scope_result = {scope: scope_result}
            else:
                scope_result = MovaiDB().get_by_args(scope)
            result = scope_result.get(scope, {})

        if not result:
            raise web.HTTPNotFound(reason="Required scope not found.")

        try:
            json_result = json.dumps(result, default=self.json_serializer_converter)
            validated_result = json.loads(json_result)
        except Exception as exc:
            LOGGER.error(f"caught error while creating json, exception: {exc}")
            raise web.HTTPBadRequest(
                reason="Error when serializing JSON response.",
                headers={"Server": "Movai-server"},
            )

        return web.json_response(validated_result, headers={"Server": "Movai-server"})

    async def add_to_scope(self, request: web.Request) -> web.Response:
        """ [PUT] api add keys to scope
            curl -H 'Content-Type: application/json' -X PUT \
            -d '{"Node":{"yolo4":{"Persistent":true}}}' \
            http://localhost:5003/api/v1/{scope}/{name}/
        """
        scope = request.match_info["scope"]
        _id = request.match_info["name"]

        # Check User permissions
        if not request.get("user").has_permission(scope, "update"):
            raise web.HTTPForbidden(reason="User does not have Scope permission.")

        try:
            data = await request.json()

            # track scope changes
            data.update(self.track_scope(request, scope))

            _to_set = {scope: {_id: data}}
        except Exception as exc:
            raise web.HTTPBadRequest(reason=str(exc))

        try:
            scope_class = self.scope_classes.get(scope)
            scope_class(_id)
        except Exception:
            raise web.HTTPNotFound(reason="This does not exist. To create use POST")

        # Check User permissions on called scope
        # Check User object permissions
        scope_obj = self.scope_classes[scope](name=_id)
        if not scope_obj.has_scope_permission(request.get("user"), "update"):
            raise web.HTTPForbidden(reason="User does not have permission.")

        try:
            MovaiDB().set(_to_set)
        except Exception as exc:
            raise web.HTTPBadRequest(reason=str(exc))

        return web.json_response({"success": True}, headers={"Server": "Movai-server"})

    async def delete_in_scope(self, request: web.Request) -> web.Response:
        """ [DELETE] api add keys to scope
            curl -H 'Content-Type: application/json' -X DELETE \
            -d '{"Node":{"yolo4":{"Persistent":true}}}' \
            http://localhost:5003/api/v1/{scope}/{name}/
        """

        scope = request.match_info["scope"]
        _id = request.match_info["name"]

        # Check User scope permissions
        if not request.get("user").has_permission(scope, "delete"):
            raise web.HTTPForbidden(reason="User does not have permission.")

        try:
            scope_class = self.scope_classes.get(scope)
            scope_obj = scope_class(_id)
        except Exception:
            raise web.HTTPNotFound(reason="Scope does not exist.")

        # Check User object permissions
        if not scope_obj.has_scope_permission(request.get("user"), "delete"):
            raise web.HTTPForbidden(reason="User does not have permission.")

        try:
            data = await request.json()
            if data and not isinstance(data, dict):
                raise web.HTTPBadRequest(reason="Invalid data format. Must be json type.")
        except Exception as exc:
            LOGGER.warning(f"got an exception while parsing data, see error:{exc}")
            data = None

        try:
            if not data:
                force = request.rel_url.query.get("force")
                force = True if force == "" else bool(force)
                # TODO Temporary use force=True (because if Node has dependencies it should return list of those)
                scope_obj.remove(force=True)
                request["scope_delete"] = True  # Info to use on middleware
            else:
                # Info to use on middleware
                request["scope_delete_partial"] = True
                scope_obj.remove_partial(data)

                try:
                    MovaiDB().set({scope: {_id: self.track_scope(request, scope)}})

                except Exception as exc:
                    LOGGER.error(f"Could not update Scope tracking changes. see error:{exc}")

        except Exception as exc:
            raise web.HTTPBadRequest(reason=str(exc))

        return web.json_response({"success": True}, headers={"Server": "Movai-server"})

    async def post_to_scope(self, request: web.Request) -> web.Response:
        """ [POST] api add scope structure, do not send name to create
            curl -H 'Content-Type: application/json' -X POST \
            -d '{"data":{"Persistent":true, "Label":"jajaja"}, "key":"Parameter"}' \
            http://localhost:5003/api/v1/{scope}/{name}/
        """

        obj_created = None  # track if a new object was created
        scope = request.match_info.get("scope")
        _id = request.match_info.get("name", None)

        try:
            data = await request.json()
            if not data.get("data", None):
                raise ValueError("data is required")
        except Exception:
            raise web.HTTPBadRequest(reason="data is required")

        if not _id:
            # Check User permissions
            if not request.get("user").has_permission(scope, "create"):
                raise web.HTTPForbidden(reason="User does not have Scope create permission.")

            if not data["data"].get("Label", None):
                raise web.HTTPBadRequest(reason="Label is required to create new scope")

            try:
                if issubclass(self.scope_classes[scope], pydantic.BaseModel ):
                    scope_obj = self.scope_classes[scope](**{scope: {label: data["data"]}})
                else:
                    label = data["data"].get("Label")
                    scope_class = self.scope_classes.get(scope)
                    struct = scope_class(label, new=True)
                    struct.Label = (
                        label  # just for now, this wont be needed when we merge branch "labeling"
                    )
                    _id = struct.name
                    obj_created = _id
                    scope_obj = scope_class(name=_id)
            except Exception:
                raise web.HTTPBadRequest(reason="This already exists")
        else:
            if issubclass(self.scope_classes[scope], pydantic.BaseModel ):
                # check if exist
                self.scope_classes[scope](_id)
                label = data["data"].get("Label")
                scope_obj = self.scope_classes[scope](**{scope: {label: data["data"]}}) 
            else:
                # Check if scope exists
                try:
                    scope_class = self.scope_classes.get(scope)
                    scope_obj = scope_class(name=_id)
                except Exception:
                    raise web.HTTPNotFound(reason="Scope object not found")

            # Check User permissions on called scope
            if not scope_obj.has_scope_permission(request.get("user"), "update"):
                raise web.HTTPForbidden(reason="User does not have Scope update permission.")


        if issubclass(self.scope_classes[scope], pydantic.BaseModel ):
            scope_obj.__dict__.update(self.track_scope(request, scope))
            scope_obj.save()
            resp = True
        else:
            try:
                # Add/Update Scope data in DB. Optimize set's and delete's

                # Validate 'key' param
                dict_key = "**"
                if data.get("key", None):
                    if not isinstance(data.get("key", None), dict):
                        raise ValueError("Invalid key format. Must be json type.")
                    dict_key = data.get("key")
                    Helpers.replace_dict_values(dict_key, "*", "**")

                # New Scope Data (dict)
                if not dict_key == "**":
                    new_dict = Helpers.update_dict(dict_key, data.get("data", {}))
                else:
                    new_dict = data.get("data", {})

                # track scope changes
                # update LastUpdate
                new_dict.update(self.track_scope(request, scope))

                # Stored Scope Data (dict)
                try:
                    movai_db = MovaiDB()
                    old_dict = movai_db.get({scope: {_id: dict_key}}).get(scope).get(_id)
                except AttributeError:
                    old_dict = {}

                pipe = movai_db.create_pipe()

<<<<<<< HEAD
            ports_deleted = []
            scope_updates = scope_obj.calc_scope_update(old_dict, new_dict)
            for scope_obj in scope_updates:
                to_delete = scope_obj.get("to_delete")
                if to_delete:
                    key, value = to_delete.popitem()
                    if key == "PortsInst" and scope == "Node":
                        port_name = list(value.keys())[0]
                        if (
                            port_name not in new_dict["PortsInst"]
                            and port_name not in ports_deleted
                        ):
                            # in case we are deleting a Port from node, then use the regular delete
                            # in order to delete the exposedPorts from flows
                            Node(_id).delete("PortsInst", port_name)
                            ports_deleted.append(port_name)
                    movai_db.unsafe_delete({scope: {_id: {key: value}}}, pipe=pipe)
=======
                deleted = []
                scope_updates = scope_obj.calc_scope_update(old_dict, new_dict)
                for scope_obj in scope_updates:
                    to_delete = scope_obj.get("to_delete")
                    if to_delete:
                        if list(to_delete.keys())[0] == "PortsInst" and scope == "Node":
                            port_name = list(to_delete["PortsInst"].keys())[0]
                            if port_name not in deleted:
                                # in case we are deleting a Port from node, then use the regular delete
                                # in order to delete the exposedPorts from flows
                                Node(_id).delete("PortsInst", port_name)
                                deleted.append(port_name)
                        movai_db.unsafe_delete({scope: {_id: to_delete}}, pipe=pipe)
>>>>>>> 304ae59d

                    to_set = scope_obj.get("to_set")
                    if to_set:
                        movai_db.set({scope: {_id: to_set}}, pipe=pipe)

                # Execute
                resp = True
                if scope_updates:
                    resp = bool(movai_db.execute_pipe(pipe))

                # Store scope_updates on the request to use in middleware
                request["scope_updates"] = scope_updates

            except Exception as exc:
                # an object was created but there was an error
                # object must be deleted
                if obj_created:
                    movai_db.unsafe_delete({scope: {_id: "*"}})
                raise web.HTTPBadRequest(reason=str(exc))

        return web.json_response({"success": resp, "name": _id}, headers={"Server": "Movai-server"})

    # ---------------------------- GET CALLBACKS BUILTINS FUNCTIONS --------------------------------
    def create_builtin(self, label: str, builtin: Any) -> dict:
        """Util function for get_callback_builtins to create a builtin dictionary
        args:
            label (str): builtin label.
            builtin (Any): builtin data.
         returns:
            dict: dict({label: str, documentation: str, kind: str, methods: List[{label:str, documentation: str}]})
        """
        CLASS_KIND = "class"
        VARIABLE_KIND = "variable"
        FUNCTION_KIND = "function"
        try:
            if builtin is None:
                return {"label": label, "detail": "", "kind": VARIABLE_KIND}
            if (
                isinstance(builtin, str)
                or isinstance(builtin, bool)
                or isinstance(builtin, int)
                or isinstance(builtin, float)
            ):
                return {
                    "label": label,
                    "documentation": f"Constant of value {str(builtin)}",
                    "kind": VARIABLE_KIND,
                }
            if inspect.isclass(builtin):
                return {"label": label, "documentation": builtin.__doc__, "kind": CLASS_KIND}
            if inspect.isfunction(builtin) or inspect.ismethod(builtin):
                return {
                    "label": label,
                    "documentation": builtin.__doc__,
                    "kind": FUNCTION_KIND,
                }
            return {
                "label": label,
                "documentation": builtin.__doc__,
                "kind": VARIABLE_KIND,
                "methods": [
                    {
                        "label": method_name,
                        "documentation": builtin.__getattribute__(method_name).__doc__,
                    }
                    for method_name in dir(builtin)
                    if callable(getattr(builtin, method_name))
                ],
            }
        except Exception as error:
            raise error

    async def get_callback_builtins(self, request: web.Request) -> web.Response:
        """Get callback builtins
        args:
            request (web.Request)
         returns:
            web.json_response({'success': True}) or
            web.HTTPBadRequest(reason)
        """
        PLACEHOLDER_CB_NAME = "place_holder"
        try:
            # validate permissions
            app_name = request.match_info.get("app_name", None)
            scope_obj = self.scope_classes["Callback"](name=PLACEHOLDER_CB_NAME)
            if not scope_obj.has_permission(request.get("user"), "execute", app_name):
                raise ValueError("User does not have permission")

            callback = GD_Callback(PLACEHOLDER_CB_NAME, "", "")
            callback.execute({})
            builtins = callback.user.globals
            output = {key: self.create_builtin(key, builtins[key]) for key in builtins}
        except Exception as error:
            raise web.HTTPBadRequest(reason=str(error), headers={"Server": "Movai-server"})

        return web.json_response(output, headers={"Server": "Movai-server"})

    @staticmethod
    def json_serializer_converter(obj):
        """JSON serializer for objects not serializable by default json code"""
        if isinstance(obj, (datetime, date)):
            return obj.isoformat()
        raise TypeError("Type %s not serializable" % type(obj))

    @staticmethod
    async def fetch(url, session, headers=None):
        headers = headers if headers is not None else dict()
        async with session.get(url, headers=headers) as response:
            response = await response.json()
            return {"url": url, "response": response}

    def track_scope(self, request: web.Request, scope: str) -> dict:
        """returns an object with tracking info

        args:
            - request (web.Request)

        returns:
            - obj (dict)
        """

        obj = {}
        if scope in SCOPES_TO_TRACK:
            _date = datetime.now().strftime("%d/%m/%Y at %H:%M:%S")
            obj.update({"LastUpdate": {"date": _date, "user": request["user"].ref}})

        return obj<|MERGE_RESOLUTION|>--- conflicted
+++ resolved
@@ -944,25 +944,6 @@
 
                 pipe = movai_db.create_pipe()
 
-<<<<<<< HEAD
-            ports_deleted = []
-            scope_updates = scope_obj.calc_scope_update(old_dict, new_dict)
-            for scope_obj in scope_updates:
-                to_delete = scope_obj.get("to_delete")
-                if to_delete:
-                    key, value = to_delete.popitem()
-                    if key == "PortsInst" and scope == "Node":
-                        port_name = list(value.keys())[0]
-                        if (
-                            port_name not in new_dict["PortsInst"]
-                            and port_name not in ports_deleted
-                        ):
-                            # in case we are deleting a Port from node, then use the regular delete
-                            # in order to delete the exposedPorts from flows
-                            Node(_id).delete("PortsInst", port_name)
-                            ports_deleted.append(port_name)
-                    movai_db.unsafe_delete({scope: {_id: {key: value}}}, pipe=pipe)
-=======
                 deleted = []
                 scope_updates = scope_obj.calc_scope_update(old_dict, new_dict)
                 for scope_obj in scope_updates:
@@ -976,7 +957,6 @@
                                 Node(_id).delete("PortsInst", port_name)
                                 deleted.append(port_name)
                         movai_db.unsafe_delete({scope: {_id: to_delete}}, pipe=pipe)
->>>>>>> 304ae59d
 
                     to_set = scope_obj.get("to_set")
                     if to_set:
