"""
   Copyright (C) Mov.ai  - All Rights Reserved
   Unauthorized copying of this file, via any medium is strictly prohibited
   Proprietary and confidential

   Developers:
   - Manuel Silva (manuel.silva@mov.ai) - 2020
   - Tiago Paulino (tiago@mov.ai) - 2020

    Maintainers:
    - Tiago Teixeira (tiago.teixeira@mov.ai) - 2020
    - Erez Zomer (erez@mov.ai) - 2022

   Rest API
"""
import json
import urllib.parse
from datetime import datetime, date
import inspect
from mimetypes import guess_type
from string import Template
from urllib.parse import unquote
from typing import Any
import yaml

from aiohttp import web

from movai_core_shared.exceptions import MovaiException
from movai_core_shared.envvars import SCOPES_TO_TRACK
from movai_core_shared.logger import Log, LogsQuery

from dal.helpers.helpers import Helpers
from dal.models.acl import NewACLManager
from dal.models.lock import Lock
from dal.models.var import Var
from dal.models.role import Role
from dal.movaidb import MovaiDB
from dal.scopes.application import Application
from dal.scopes.callback import Callback
from dal.scopes.configuration import Configuration
from dal.scopes.flow import Flow
from dal.scopes.form import Form
from dal.scopes.message import Message
from dal.scopes.node import Node
from dal.scopes.package import Package
from dal.scopes.ports import Ports
from dal.scopes.robot import Robot
from dal.scopes.statemachine import StateMachine
from dal.scopes.user import User

try:
    from movai_core_enterprise.message_client_handlers.metrics import Metrics
    from movai_core_enterprise.scopes.annotation import Annotation
    from movai_core_enterprise.scopes.graphicscene import GraphicScene
    from movai_core_enterprise.scopes.layout import Layout
    from movai_core_enterprise.scopes.shareddatatemplate import SharedDataTemplate
    from movai_core_enterprise.scopes.shareddataentry import SharedDataEntry
    from movai_core_enterprise.scopes.tasktemplate import TaskTemplate
    from movai_core_enterprise.scopes.taskentry import TaskEntry

    enterprise_scope = {
        "Metrics": Metrics,
        "Annotation": Annotation,
        "GraphicScene": GraphicScene,
        "Layout": Layout,
        "SharedDataEntry": SharedDataEntry,
        "SharedDataTemplate": SharedDataTemplate,
        "TaskEntry": TaskEntry,
        "TaskTemplate": TaskTemplate,
    }
    ENTERPRISE = True
except ImportError:
    enterprise_scope = {}
    ENTERPRISE = False

from gd_node.callback import GD_Callback

from backend.endpoints.api.v1.robot_reovery import trigger_recovery_aux
<<<<<<< HEAD
from backend.endpoints.api.v1.frontend.ide.callback_editor import CallbackEditor
=======
from backend.helpers.rest_helpers import deprecate_endpoint, fetch_request_params
>>>>>>> c38c94c1

LOGGER = Log.get_logger(__name__)
PAGE_SIZE = 100


class MagicDict(dict):
    """Class that when accessing a not existing dict field, creates the field"""

    def __getitem__(self, name):
        try:
            return dict.__getitem__(self, name)
        except KeyError:
            value = self[name] = type(self)()
            return value


class RestAPI:
    """Class that serves REST methods to communicate with database"""

    def __init__(self, node_name, api_version="/api/v1/"):
        self.api_version = api_version
        self.node_name = node_name
        self.scope_classes = {
            "Application": Application,
            "Callback": Callback,
            "Configuration": Configuration,
            "Flow": Flow,
            "Form": Form,
            "Message": Message,
            "Node": Node,
            "Package": Package,
            "Ports": Ports,
            "Role": Role,
            "StateMachine": StateMachine,
            "User": User,
        }
        self.scope_classes.update(enterprise_scope)

    async def cloud_func(self, request):
        """Run specific callback"""
        callback_name = request.match_info["cb_name"]
        # AppName to use in Callback permission validation
        app_name = request.match_info.get("app_name", None)

        try:
            callback = GD_Callback(callback_name, self.node_name, "cloud", False)

            # Check User permissions
            scope_obj = self.scope_classes["Callback"](name=callback_name)
            if not scope_obj.has_permission(request.get("user"), "execute", app_name):
                raise ValueError("User does not have permission")

            body = {}
            if request.can_read_body:
                body = await request.json()
            # Get status code from callback variable, defaults to 200 OK
            callback.user.globals.update(
                {
                    "web": web,
                    "request": request,
                    "msg": body,
                    "response": {},
                    "status_code": 200,
                }
            )
            callback.execute(body)

            return web.json_response(
                callback.updated_globals["response"],
                status=callback.updated_globals["status_code"],
                headers={"Server": "Movai-server"},
            )
        except Exception as exc:
            raise web.HTTPBadRequest(reason=str(exc), headers={"Server": "Movai-server"})

<<<<<<< HEAD
    def fetch_request_params(self, request: dict) -> dict:
        """fetches the params from the request and returns them in a dictionary.

        Args:
            request (dict): The request with the params.

        Returns:
            dict: A dictionary of params and their value.
        """
        params = {}
        for param in request.query_string.split("&"):
            name, value = param.split("=")
            params[name] = value
        return params
    async def cloud_func2(self, request: web.Request):
        """Run specific callback"""
        cb_name = request.match_info["cb_name"]

        try:
            callback_editor = CallbackEditor()
            response = callback_editor.execute(request)
            return web.json_response(
                data = response,
                status=200,
                headers={"Server": "Movai-server"},
            )
        except Exception as exc:
            raise web.HTTPBadRequest(reason=str(exc), headers={"Server": "Movai-server"})

=======
>>>>>>> c38c94c1
    async def get_logs(self, request) -> web.Response:
        """Get logs from HealthNode using get_logs in Logger class
        path:
            /logs/

        parameters:
            robots
            level
            offset
            message
            limit
            tags
            services
        """
        params = fetch_request_params(request)

        try:
            status = 200
            output = await LogsQuery.get_logs(pagination=True, **params)
        except Exception as err:
            status = 401
            output = {"error": str(err)}

        return web.json_response(output, status=status, headers={"Server": "Movai-server"})

    @staticmethod
    def fetch_logs_url_params(request) -> dict:
        """fetch logs request params and return them as dictionary

        Args:
            request (web request): the request object for /logs

        Returns:
            dict: dictionary including the request params
        """
        limit = request.rel_url.query.get("limit", 1000)
        offset = request.rel_url.query.get("offset", 0)
        level = request.rel_url.query.get("level", None)
        robots = request.rel_url.query.get("robots", [Robot().RobotName])
        tags = request.rel_url.query.get("tags", None)
        message = request.rel_url.query.get("message", None)
        services = request.rel_url.query.get("services", None)
        log_start_time = request.rel_url.query.get("fromDate", None)
        log_end_time = request.rel_url.query.get("toDate", None)

        # Replace %xx escapes by their single-character equivalent
        # get rid of spaces in case existed
        level = unquote(level) if level else None
        tags = unquote(tags) if tags else None

        # remove spaces around keywords
        level = [x.strip() for x in level.split(",")] if level else []
        tags = [x.strip() for x in tags.split(",")] if tags else []

        return {
            "limit": limit,
            "offset": offset,
            "level": level,
            "tags": tags,
            "robots": robots,
            "message": message,
            "services": services,
            "from_": log_start_time,
            "to_": log_end_time,
        }

    async def get_robot_logs(self, request) -> web.Response:
        """*** Deprecated! ***
        Get logs from specific robot using the robot name
        path:
            /logs/{robot_name}

        parameters:
            level
            offset
            message
            limit
            tags
            services
        """
        error_msg = "get_robot_logs is deprecated, please use get_logs with robots parameter"
        LOGGER.error(error_msg)
        response = web.json_response(
            {"error": error_msg}, status=404, headers={"Server": "Movai-server"}
        )
        response.message = "This function isn't supported anymore"
        return response

    async def get_permissions(self, request):
        try:
            output = NewACLManager.get_permissions()
            return web.json_response(output, status=200, headers={"Server": "Movai-server"})
        except Exception as exc:
            raise web.HTTPBadRequest(reason=str(exc), headers={"Server": "Movai-server"})

    async def get_metrics(self, request):
        """Get metrics from message-server"""
        if not ENTERPRISE:
            output = {"error": "movai-core-enterprise is not installed."}
            return output

        params = fetch_request_params(request)
        # Fetch all responses within one Client session,
        # keep connection alive for all requests.
        if params.get("tags") is not None:
            tags = params["tags"].split(",")
        else:
            tags = []
        try:
            status = 200
            metrics = Metrics()
            output = metrics.get_metrics(
                **params,
                tags=tags,
                pagination=True,
            )
        except Exception as exc:
            status = 401
            output = {"error": str(exc)}

        return web.json_response(output, status=status, headers={"Server": "Movai-server"})

    async def get_spa(self, request):
        """get spa code and inject server params"""

        app_name = request.match_info["app_name"]
        content_type = "text/html"

        try:
            # Check sanity of request url parms
            decoded_params = urllib.parse.unquote(request.query_string)
            # Get app information
            app = Application(app_name)
            content_type = guess_type(app.EntryPoint)[0]
            html = Package(app.Package).File[app.EntryPoint].Value
            html = self.spa_parse_template(app, html, request)

        except Exception as error:
            html = f"<div style='top:40%;left:35%;position:absolute'><p>Error while trying to serve {app_name}</p><p style='color:red'>{error}</p></div>"

        return web.Response(
            body=html, content_type=content_type, headers={"Server": "Movai-server"}
        )

    def spa_parse_template(self, application, html, request):
        """parse application params"""

        serverdata = {"pathname": f"{self.api_version}apps/{application.name}/"}
        try:
            # get app configuration
            serverdata.update(self.get_spa_configuration(application))
            # get  application meta-data
            serverdata.update(
                {"Application": application.get_dict()["Application"][application.name]}
            )
        except Exception as error:
            LOGGER.error(str(error))

        # add GET query to serverdata
        _request = {}
        for key, value in request.query.items():
            _request.update({key: value})
        serverdata.update({"request": _request})

        params = {
            "serverdata": json.dumps(serverdata),
            "label": application.Label,
            "description": application.Description,
        }
        return Template(html.decode("utf-8")).safe_substitute(**params)

    def get_spa_configuration(self, application):
        """get default configuration and updated it with user custom configuration"""
        output = {}

        configs = [application.Configuration, application.CustomConfiguration]
        for cfg_name in configs:
            try:
                obj = Configuration(cfg_name)
                _json = dict(yaml.safe_load(obj.Yaml) or {})
                output.update(_json)
            except Exception as error:
                LOGGER.info(str(error))

        return output

    async def trigger_recovery(self, request: web.Request) -> web.Response:
        """[POST] api set recovery state
        curl -d "robot_id=01291370127" -X POST http://localhost:5003/api/v1/trigger-recovery/
        """

        try:
            data = await request.json()
            robot_id = data.get("id")
            trigger_recovery_aux(robot_id)

        except Exception as error:
            msg = f"Caught expection {error}"
            LOGGER.error(msg)
            raise web.HTTPBadRequest(reason=msg, headers={"Server": "Movai-server"})

        return web.json_response({"success": True}, headers={"Server": "Movai-server"})

    async def new_user(self, request: web.Request) -> web.Response:
        """Create new user
        Args:
            request (web.Request)

        request payload:
            - required keys:
                * Username (str): the new user
                * Password (str): the user password

            - optional:
                * all other fields in the User model

        returns:
            web.json_response({'success': True}) or
            web.HTTPBadRequest(reason)
        """
        deprecate_endpoint()
        # Check User permissions
        if not request.get("user").has_permission("User", "create"):
            raise web.HTTPForbidden(reason="User does not have Scope permission.")
        try:
            data = await request.json()
            username = data.pop("Username")
            password = data.pop("Password")
            obj = User.create(username, password)

            for key, value in data.items():
                try:
                    setattr(obj, key, value)
                except AttributeError as error:
                    # ignore invalid keys sent in the request
                    LOGGER.error(f"{type(error).__name__}: {error}")

        except KeyError as error:
            msg = f"{error} is required"
            LOGGER.error(msg)
            raise web.HTTPBadRequest(reason=msg, headers={"Server": "Movai-server"})

        except Exception as error:
            LOGGER.error(f"{type(error).__name__}: {error}")
            raise web.HTTPBadRequest(reason=str(error), headers={"Server": "Movai-server"})

        return web.json_response({"success": True}, headers={"Server": "Movai-server"})

    async def post_reset_password(self, request: web.Request) -> web.Response:
        """Reset user password : Only possible if superuser
        Args:
            request (web.Request)

        request payload:
            - required:
                * new_password (str): the new password
                * confirm_password (str): the confirm password

         returns:
            web.json_response({'success': True}) or
            web.HTTPBadRequest(reason)
        """
        deprecate_endpoint()
        try:
            username = request.match_info["name"]
            data = await request.json()
            is_superuser = request.get("user").Superuser is True
            if not is_superuser:
                raise ValueError("Not Authorized: Only superuser allowed to reset-password")
            User.reset(
                username=username,
                new_pass=data.get("new_password"),
                confirm_pass=data.get("confirm_password"),
                current_pass=False,
                validate_current_pass=False,
            )
        except Exception as error:
            raise web.HTTPBadRequest(reason=str(error), headers={"Server": "Movai-server"})
        return web.json_response({"success": True}, headers={"Server": "Movai-server"})

    async def post_change_password(self, request: web.Request) -> web.Response:
        """Change user password
        Args:
            request (web.Request)

        request payload:
            - required:
                * current_password (str): the old password
                * new_password (str): the new password
                * confirm_password (str): the confirm password

         returns:
            web.json_response({'success': True}) or
            web.HTTPBadRequest(reason)
        """
        deprecate_endpoint()
        try:
            token = request.headers["Authorization"].strip().split(" ")[1]
            token_data = User.verify_token(token)
            username = token_data["message"]["name"]

            data = await request.json()

            User.reset(
                username=username,
                current_pass=data.get("current_password"),
                new_pass=data.get("new_password"),
                confirm_pass=data.get("confirm_password"),
                validate_current_pass=True,
            )
        except Exception as error:
            raise web.HTTPBadRequest(reason=str(error), headers={"Server": "Movai-server"})

        return web.json_response({"success": True}, headers={"Server": "Movai-server"})

    # -------------------------------- DELETE LOCKS -----------------------------------.

    async def delete_lock(self, request: web.Request) -> web.Response:
        """[DELETE] api delete key handler
        curl DELETE http://localhost:5003/api/v1/lock/{name}/
        """
        name = request.match_info["name"]
        try:
            mutex = Lock(name)
            if mutex.release():
                return web.json_response({"success": True}, headers={"Server": "Movai-server"})
            else:
                return web.json_response(
                    {
                        "success": False,
                        "message": "Unable to release lock as it was not owned.",
                    },
                    headers={"Server": "Movai-server"},
                )
        except MovaiException:
            raise web.HTTPBadRequest(reason="Lock not found.")

    # ---------------------------- GET SET DELETE TO VARS -----------------------------.

    async def get_key_value(self, request: web.Request) -> web.Response:
        """[GET] api get key value handler
        curl http://localhost:5003/api/v1/database/{scope_name}/{key_name}/
        """
        scope = request.match_info["scope"]
        key = request.match_info["key"]
        output = {"scope": scope, "key": key, "value": None}
        if all([scope, key]):
            if scope == "fleet":
                try:
                    _robot_name, key = key.split("@")
                    var_scope = Var(scope=scope, _robot_name=_robot_name)
                except Exception as error:
                    raise web.HTTPBadRequest(reason=str(error))
            else:
                var_scope = Var(scope=scope)
            value = var_scope.get(key)
            if isinstance(value, date):
                value = json.loads(json.dumps(value, default=str))
                output["is_date"] = True
            output["value"] = value
            return web.json_response(output, headers={"Server": "Movai-server"})
        raise web.HTTPBadRequest(
            reason="Required keys (scope, key) not found.",
            headers={"Server": "Movai-server"},
        )

    async def _forward_alerts_config(self, request: web.Request, data: dict) -> web.Response:
        from ..v2.db import _check_user_permission

        curr_alerts_config = Var("global").get("alertsConfig")
        set_emails = False
        set_alerts = False
        to_set = curr_alerts_config or {"emails": [], "alerts": []}

        if curr_alerts_config is None:
            if data["emails"]:
                _check_user_permission(request, "EmailsAlertsRecipients", "update")
                set_emails = True
            elif data["alerts"]:
                _check_user_permission(request, "EmailsAlertsConfig", "update")
                set_alerts = True
        else:
            if sorted(curr_alerts_config["emails"]) != sorted(data["emails"]):
                _check_user_permission(request, "EmailsAlertsRecipients", "update")
                set_emails = True
            elif sorted(curr_alerts_config["alerts"]) != sorted(data["alerts"]):
                _check_user_permission(request, "EmailsAlertsConfig", "update")
                set_alerts = True

        var_global = Var("global")
        if set_emails:
            to_set["emails"] = data["emails"]
            setattr(var_global, "alertsConfig", to_set)
        elif set_alerts:
            to_set["alerts"] = data["alerts"]
            setattr(var_global, "alertsConfig", to_set)

    async def set_key_value(self, request: web.Request) -> web.Response:
        """[POST] api set key value handler
        curl -d "scope=fleet&key=agv1@qwerty&value=123456" -X POST http://localhost:5003/api/v1/database/
        """
        data = await request.json()
        if "key" not in data:
            raise web.HTTPBadRequest(reason="Required key 'value' not found.")
        if "value" not in data:
            raise web.HTTPBadRequest(reason="Required 'key' not found.")
        if "scope" not in data:
            raise web.HTTPBadRequest(reason="Required key 'scope' not found.")
        key = data.get("key", None)  # fleet: robot_name@key_name
        value = data.get("value", None)
        scope = data.get("scope", None)
        if scope == "fleet":
            try:
                _robot_name, key = key.split("@")
                var_scope = Var(scope=scope, _robot_name=_robot_name)
            except Exception as error:
                raise web.HTTPBadRequest(reason=str(error))
        else:
            var_scope = Var(scope=scope)
        if key == "alertsConfig":
            # TODO: remove this when we remove the old alerts config
            # forward message to /api/v2/alerts/*
            await self._forward_alerts_config(request, data["value"])
        else:
            setattr(var_scope, key, value)

        return web.json_response(
            {"key": key, "value": value, "scope": scope},
            headers={"Server": "Movai-server"},
        )

    async def delete_key_value(self, request: web.Request) -> web.Response:
        """[DELETE] api delete key handler
        curl DELETE http://localhost:5003/api/v1/database/{scope_name}/{key_name}/
        """
        scope = request.match_info["scope"]
        key = unquote(request.match_info["key"])
        if all([scope, key]):
            if scope == "fleet":
                try:
                    _robot_name, key = key.split("@")
                    var_scope = Var(scope=scope, _robot_name=_robot_name)
                except Exception as error:
                    raise web.HTTPBadRequest(reason=str(error))
            else:
                var_scope = Var(scope=scope)
            var_scope.delete(name=key)
            return web.json_response({"success": True}, headers={"Server": "Movai-server"})
        raise web.HTTPBadRequest(reason="Required keys (scope, key) not found.")

    # ---------------------------- GET APPLICATIONS --------------------------------

    async def get_applications(self, request: web.Request) -> web.Response:
        """Get applications

        args:
            request (web.Request)

         returns:
            web.json_response({'success': True}) or
            web.HTTPBadRequest(reason)
        """

        def create_application_format(url, label, icon, enable, app_type):
            return {
                "URL": url,
                "Label": label,
                "Icon": icon,
                "Enabled": enable,
                "Type": app_type,
            }

        try:
            permissions = NewACLManager.get_permissions()["Applications"]
            scope = "Application"
            scope_result = MovaiDB().get_by_args(scope)
            application_raw_data = scope_result.get(scope, {})
            output = {"success": True, "result": []}

            for key in application_raw_data:
                app = application_raw_data[key]
                url = app["Package"] if app["Type"] == "application" else app["EntryPoint"]
                label = app["Label"]
                icon = app["Icon"]
                enable = len(list(filter(lambda x: x == key, permissions))) > 0
                app_type = app["Type"]
                output["result"].append(
                    create_application_format(url, label, icon, enable, app_type)
                )

        except Exception as error:
            raise web.HTTPBadRequest(reason=str(error), headers={"Server": "Movai-server"})

        return web.json_response(output, headers={"Server": "Movai-server"})

    # ---------------------------- SERVE STATIC FILES FROM REDIS PACKAGES ----------

    async def old_get_static_file(self, request: web.Request) -> web.Response:
        """get static file from Package"""
        print(
            "static file called",
            request.match_info["package_name"],
            request.match_info["package_file"],
        )
        try:
            package_name = request.match_info["package_name"]
            package_file = request.match_info["package_file"]
            content_type = guess_type(package_file)[0]
            output = Package(package_name).File[package_file].Value
            return web.Response(
                body=output,
                content_type=content_type,
                headers={"Server": "Movai-server"},
            )
        except Exception as exc:
            raise web.HTTPBadRequest(reason=str(exc))

    async def upload_static_file(self, request: web.Request) -> web.Response:
        package_name = request.match_info["package_name"]

        reader = await request.multipart()

        field = await reader.next()
        assert field.name == "name"
        package_file = (await field.read(decode=True)).decode("utf-8")

        field = await reader.next()
        assert field.name == "data"
        data = await field.read()
        try:
            package = Package.get_or_create(package_name)
            package.add("File", f"{package_file}", Value=bytes(data), FileLabel=package_file)
        except Exception as exc:
            return web.json_response(
                {"success": False, "error": str(exc)}, headers={"Server": "Movai-server"}
            )
        return web.json_response({"success": True}, headers={"Server": "Movai-server"})

    # ---------------------------- OPERATIONS TO SCOPES -----------------------------

    async def get_scope(self, request: web.Request) -> web.Response:
        """[GET] api get a full scope dict
        curl http://localhost:5003/api/v1/{scope}/{name}/
        """
        scope = request.match_info.get("scope")
        _id = request.match_info.get("name", False)

        if _id:
            try:
                scope_obj = self.scope_classes[scope](_id)
            except Exception:
                raise web.HTTPNotFound(reason="Required scope not found.")

            # Check User permissions
            if not scope_obj.has_scope_permission(request.get("user"), "read"):
                raise web.HTTPForbidden(reason="User does not have Scope permission.")

            scope_result = MovaiDB().get({scope: {_id: "**"}})
            result = scope_result[scope][_id]

            # If Scope User add permissions list
            if isinstance(scope_obj, User):
                result["resourcesPermissions"] = scope_obj.user_permissions()
                # do not send the user password with the object
                result.pop("Password", None)

        else:
            # Check User permissions
            if not request.get("user").has_permission(scope, "read"):
                raise web.HTTPForbidden(reason="User does not have Scope permission.")

            scope_result = MovaiDB().get_by_args(scope)
            result = scope_result.get(scope, {})

        if not result:
            raise web.HTTPNotFound(reason="Required scope not found.")

        try:
            json_result = json.dumps(result, default=self.json_serializer_converter)
            validated_result = json.loads(json_result)
        except Exception as exc:
            LOGGER.error(f"caught error while creating json, exception: {exc}")
            raise web.HTTPBadRequest(
                reason="Error when serializing JSON response.",
                headers={"Server": "Movai-server"},
            )

        return web.json_response(validated_result, headers={"Server": "Movai-server"})

    async def add_to_scope(self, request: web.Request) -> web.Response:
        """ [PUT] api add keys to scope
            curl -H 'Content-Type: application/json' -X PUT \
            -d '{"Node":{"yolo4":{"Persistent":true}}}' \
            http://localhost:5003/api/v1/{scope}/{name}/
        """
        scope = request.match_info["scope"]
        _id = request.match_info["name"]

        # Check User permissions
        if not request.get("user").has_permission(scope, "update"):
            raise web.HTTPForbidden(reason="User does not have Scope permission.")

        try:
            data = await request.json()

            # track scope changes
            data.update(self.track_scope(request, scope))

            _to_set = {scope: {_id: data}}
        except Exception as exc:
            raise web.HTTPBadRequest(reason=str(exc))

        try:
            scope_class = self.scope_classes.get(scope)
            scope_class(_id)
        except Exception:
            raise web.HTTPNotFound(reason="This does not exist. To create use POST")

        # Check User permissions on called scope
        # Check User object permissions
        scope_obj = self.scope_classes[scope](name=_id)
        if not scope_obj.has_scope_permission(request.get("user"), "update"):
            raise web.HTTPForbidden(reason="User does not have permission.")

        try:
            MovaiDB().set(_to_set)
        except Exception as exc:
            raise web.HTTPBadRequest(reason=str(exc))

        return web.json_response({"success": True}, headers={"Server": "Movai-server"})

    async def delete_in_scope(self, request: web.Request) -> web.Response:
        """ [DELETE] api add keys to scope
            curl -H 'Content-Type: application/json' -X DELETE \
            -d '{"Node":{"yolo4":{"Persistent":true}}}' \
            http://localhost:5003/api/v1/{scope}/{name}/
        """

        scope = request.match_info["scope"]
        _id = request.match_info["name"]

        # Check User scope permissions
        if not request.get("user").has_permission(scope, "delete"):
            raise web.HTTPForbidden(reason="User does not have permission.")

        try:
            scope_class = self.scope_classes.get(scope)
            scope_obj = scope_class(_id)
        except Exception:
            raise web.HTTPNotFound(reason="Scope does not exist.")

        # Check User object permissions
        if not scope_obj.has_scope_permission(request.get("user"), "delete"):
            raise web.HTTPForbidden(reason="User does not have permission.")

        try:
            data = await request.json()
            if data and not isinstance(data, dict):
                raise web.HTTPBadRequest(reason="Invalid data format. Must be json type.")
        except Exception as exc:
            LOGGER.warning(f"got an exception while parsing data, see error:{exc}")
            data = None

        try:
            if not data:
                force = request.rel_url.query.get("force")
                force = True if force == "" else bool(force)
                # TODO Temporary use force=True (because if Node has dependencies it should return list of those)
                scope_obj.remove(force=True)
                request["scope_delete"] = True  # Info to use on middleware
            else:
                # Info to use on middleware
                request["scope_delete_partial"] = True
                scope_obj.remove_partial(data)

                try:
                    MovaiDB().set({scope: {_id: self.track_scope(request, scope)}})

                except Exception as exc:
                    LOGGER.error(f"Could not update Scope tracking changes. see error:{exc}")

        except Exception as exc:
            raise web.HTTPBadRequest(reason=str(exc))

        return web.json_response({"success": True}, headers={"Server": "Movai-server"})

    async def post_to_scope(self, request: web.Request) -> web.Response:
        """ [POST] api add scope structure, do not send name to create
            curl -H 'Content-Type: application/json' -X POST \
            -d '{"data":{"Persistent":true, "Label":"jajaja"}, "key":"Parameter"}' \
            http://localhost:5003/api/v1/{scope}/{name}/
        """

        obj_created = None  # track if a new object was created
        scope = request.match_info.get("scope")
        _id = request.match_info.get("name", None)

        try:
            data = await request.json()
            if not data.get("data", None):
                raise ValueError("data is required")
        except Exception:
            raise web.HTTPBadRequest(reason="data is required")

        if not _id:
            # Check User permissions
            if not request.get("user").has_permission(scope, "create"):
                raise web.HTTPForbidden(reason="User does not have Scope create permission.")

            if not data["data"].get("Label", None):
                raise web.HTTPBadRequest(reason="Label is required to create new scope")

            try:
                label = data["data"].get("Label")
                scope_class = self.scope_classes.get(scope)
                struct = scope_class(label, new=True)
                struct.Label = (
                    label  # just for now, this wont be needed when we merge branch "labeling"
                )
                _id = struct.name
                obj_created = _id

                scope_obj = scope_class(name=_id)
            except Exception:
                raise web.HTTPBadRequest(reason="This already exists")
        else:
            # Check if scope exists
            try:
                scope_class = self.scope_classes.get(scope)
                scope_obj = scope_class(name=_id)
            except Exception:
                raise web.HTTPNotFound(reason="Scope object not found")

            # Check User permissions on called scope
            if not scope_obj.has_scope_permission(request.get("user"), "update"):
                raise web.HTTPForbidden(reason="User does not have Scope update permission.")

        try:
            # Add/Update Scope data in DB. Optimize set's and delete's

            # Validate 'key' param
            dict_key = "**"
            if data.get("key", None):
                if not isinstance(data.get("key", None), dict):
                    raise ValueError("Invalid key format. Must be json type.")
                dict_key = data.get("key")
                Helpers.replace_dict_values(dict_key, "*", "**")

            # New Scope Data (dict)
            if not dict_key == "**":
                new_dict = Helpers.update_dict(dict_key, data.get("data", {}))
            else:
                new_dict = data.get("data", {})

            # track scope changes
            new_dict.update(self.track_scope(request, scope))

            # Stored Scope Data (dict)
            try:
                movai_db = MovaiDB()
                old_dict = movai_db.get({scope: {_id: dict_key}}).get(scope).get(_id)
            except AttributeError:
                old_dict = {}

            pipe = movai_db.create_pipe()

            ports_deleted = []
            scope_updates = scope_obj.calc_scope_update(old_dict, new_dict)
            for scope_obj in scope_updates:
                to_delete = scope_obj.get("to_delete")
                if to_delete:
                    key, value = to_delete.popitem()
                    if key == "PortsInst" and scope == "Node":
                        port_name = list(value.keys())[0]
                        if (
                            port_name not in new_dict["PortsInst"]
                            and port_name not in ports_deleted
                        ):
                            # in case we are deleting a Port from node, then use the regular delete
                            # in order to delete the exposedPorts from flows
                            Node(_id).delete("PortsInst", port_name)
                            ports_deleted.append(port_name)
                    movai_db.unsafe_delete({scope: {_id: {key: value}}}, pipe=pipe)

                to_set = scope_obj.get("to_set")
                if to_set:
                    movai_db.set({scope: {_id: to_set}}, pipe=pipe)

            # Execute
            resp = True
            if scope_updates:
                resp = bool(movai_db.execute_pipe(pipe))

            # Store scope_updates on the request to use in middleware
            request["scope_updates"] = scope_updates

        except Exception as exc:
            # an object was created but there was an error
            # object must be deleted
            if obj_created:
                movai_db.unsafe_delete({scope: {_id: "*"}})
            raise web.HTTPBadRequest(reason=str(exc))

        return web.json_response({"success": resp, "name": _id}, headers={"Server": "Movai-server"})

    # ---------------------------- GET CALLBACKS BUILTINS FUNCTIONS --------------------------------
    def create_builtin(self, label: str, builtin: Any) -> dict:
        """Util function for get_callback_builtins to create a builtin dictionary
        args:
            label (str): builtin label.
            builtin (Any): builtin data.
         returns:
            dict: dict({label: str, documentation: str, kind: str, methods: List[{label:str, documentation: str}]})
        """
        CLASS_KIND = "class"
        VARIABLE_KIND = "variable"
        FUNCTION_KIND = "function"
        try:
            if builtin is None:
                return {"label": label, "detail": "", "kind": VARIABLE_KIND}
            if (
                isinstance(builtin, str)
                or isinstance(builtin, bool)
                or isinstance(builtin, int)
                or isinstance(builtin, float)
            ):
                return {
                    "label": label,
                    "documentation": f"Constant of value {str(builtin)}",
                    "kind": VARIABLE_KIND,
                }
            if inspect.isclass(builtin):
                return {"label": label, "documentation": builtin.__doc__, "kind": CLASS_KIND}
            if inspect.isfunction(builtin) or inspect.ismethod(builtin):
                return {
                    "label": label,
                    "documentation": builtin.__doc__,
                    "kind": FUNCTION_KIND,
                }
            return {
                "label": label,
                "documentation": builtin.__doc__,
                "kind": VARIABLE_KIND,
                "methods": [
                    {
                        "label": method_name,
                        "documentation": builtin.__getattribute__(method_name).__doc__,
                    }
                    for method_name in dir(builtin)
                    if callable(getattr(builtin, method_name))
                ],
            }
        except Exception as error:
            raise error

    async def get_callback_builtins(self, request: web.Request) -> web.Response:
        """Get callback builtins
        args:
            request (web.Request)
         returns:
            web.json_response({'success': True}) or
            web.HTTPBadRequest(reason)
        """
        PLACEHOLDER_CB_NAME = "place_holder"
        try:
            # validate permissions
            app_name = request.match_info.get("app_name", None)
            scope_obj = self.scope_classes["Callback"](name=PLACEHOLDER_CB_NAME)
            if not scope_obj.has_permission(request.get("user"), "execute", app_name):
                raise ValueError("User does not have permission")

            callback = GD_Callback(PLACEHOLDER_CB_NAME, "", "")
            callback.execute({})
            builtins = callback.user.globals
            output = {key: self.create_builtin(key, builtins[key]) for key in builtins}
        except Exception as error:
            raise web.HTTPBadRequest(reason=str(error), headers={"Server": "Movai-server"})

        return web.json_response(output, headers={"Server": "Movai-server"})

    @staticmethod
    def json_serializer_converter(obj):
        """JSON serializer for objects not serializable by default json code"""
        if isinstance(obj, (datetime, date)):
            return obj.isoformat()
        raise TypeError("Type %s not serializable" % type(obj))

    @staticmethod
    async def fetch(url, session, headers=None):
        headers = headers if headers is not None else dict()
        async with session.get(url, headers=headers) as response:
            response = await response.json()
            return {"url": url, "response": response}

    def track_scope(self, request: web.Request, scope: str) -> dict:
        """returns an object with tracking info

        args:
            - request (web.Request)

        returns:
            - obj (dict)
        """

        obj = {}
        if scope in SCOPES_TO_TRACK:
            _date = datetime.now().strftime("%d/%m/%Y at %H:%M:%S")
            obj.update({"LastUpdate": {"date": _date, "user": request["user"].ref}})

        return obj<|MERGE_RESOLUTION|>--- conflicted
+++ resolved
@@ -76,11 +76,8 @@
 from gd_node.callback import GD_Callback
 
 from backend.endpoints.api.v1.robot_reovery import trigger_recovery_aux
-<<<<<<< HEAD
 from backend.endpoints.api.v1.frontend.ide.callback_editor import CallbackEditor
-=======
 from backend.helpers.rest_helpers import deprecate_endpoint, fetch_request_params
->>>>>>> c38c94c1
 
 LOGGER = Log.get_logger(__name__)
 PAGE_SIZE = 100
@@ -156,38 +153,6 @@
         except Exception as exc:
             raise web.HTTPBadRequest(reason=str(exc), headers={"Server": "Movai-server"})
 
-<<<<<<< HEAD
-    def fetch_request_params(self, request: dict) -> dict:
-        """fetches the params from the request and returns them in a dictionary.
-
-        Args:
-            request (dict): The request with the params.
-
-        Returns:
-            dict: A dictionary of params and their value.
-        """
-        params = {}
-        for param in request.query_string.split("&"):
-            name, value = param.split("=")
-            params[name] = value
-        return params
-    async def cloud_func2(self, request: web.Request):
-        """Run specific callback"""
-        cb_name = request.match_info["cb_name"]
-
-        try:
-            callback_editor = CallbackEditor()
-            response = callback_editor.execute(request)
-            return web.json_response(
-                data = response,
-                status=200,
-                headers={"Server": "Movai-server"},
-            )
-        except Exception as exc:
-            raise web.HTTPBadRequest(reason=str(exc), headers={"Server": "Movai-server"})
-
-=======
->>>>>>> c38c94c1
     async def get_logs(self, request) -> web.Response:
         """Get logs from HealthNode using get_logs in Logger class
         path:
