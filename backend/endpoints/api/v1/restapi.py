"""
   Copyright (C) Mov.ai  - All Rights Reserved
   Unauthorized copying of this file, via any medium is strictly prohibited
   Proprietary and confidential

   Developers:
   - Manuel Silva (manuel.silva@mov.ai) - 2020
   - Tiago Paulino (tiago@mov.ai) - 2020

    Maintainers:
    - Tiago Teixeira (tiago.teixeira@mov.ai) - 2020
    - Erez Zomer (erez@mov.ai) - 2022

   Rest API
"""
import json
import yaml
import inspect

from datetime import datetime, date
from mimetypes import guess_type
from string import Template
from typing import Any, List, Union
from aiohttp import web
import urllib.parse
from urllib.parse import unquote

from movai_core_shared.envvars import SCOPES_TO_TRACK
from movai_core_shared.logger import Log

from dal.helpers.helpers import Helpers
from dal.models.lock import Lock
from dal.models.var import Var
from dal.movaidb import MovaiDB
from dal.scopes.application import Application
from dal.scopes.callback import Callback
from dal.scopes.configuration import Configuration
from dal.scopes.flow import Flow
from dal.scopes.form import Form
from dal.scopes.message import Message
from dal.scopes.node import Node
from dal.scopes.package import Package
from dal.scopes.ports import Ports
from dal.scopes.robot import Robot
from dal.scopes.statemachine import StateMachine

try:
<<<<<<< HEAD
    from movai_core_enterprise.models.annotation import Annotation
    from movai_core_enterprise.models.graphicscene import GraphicScene
    from movai_core_enterprise.models.layout import Layout
    from movai_core_enterprise.models.shareddatatemplate import SharedDataTemplate
    from movai_core_enterprise.models.shareddataentry import SharedDataEntry
    from movai_core_enterprise.models.tasktemplate import TaskTemplate
    from movai_core_enterprise.models.taskentry import TaskEntry
=======
    from movai_core_enterprise.scopes.annotation import Annotation
    from movai_core_enterprise.scopes.graphicscene import GraphicScene
    from movai_core_enterprise.scopes.layout import Layout
    from movai_core_enterprise.scopes.shareddatatemplate import SharedDataTemplate
    from movai_core_enterprise.scopes.shareddataentry import SharedDataEntry
    from movai_core_enterprise.scopes.tasktemplate import TaskTemplate
    from movai_core_enterprise.scopes.taskentry import TaskEntry
>>>>>>> b176bfea

    enterprise_scope = {
        "Annotation": Annotation,
        "GraphicScene": GraphicScene,
        "Layout": Layout,
        "SharedDataEntry": SharedDataEntry,
        "SharedDataTemplate": SharedDataTemplate,
        "TaskEntry": TaskEntry,
        "TaskTemplate": TaskTemplate,
    }
except ImportError:
    enterprise_scope = {}

from gd_node.callback import GD_Callback
from gd_node.metrics import Metrics

from dal.models.role import Role

from dal.scopes.user import User
from dal.models.acl import NewACLManager


LOGGER = Log.get_logger(__name__)
PAGE_SIZE = 100


class MagicDict(dict):
    """Class that when accessing a not existing dict field, creates the field"""

    def __getitem__(self, name):
        try:
            return dict.__getitem__(self, name)
        except KeyError:
            value = self[name] = type(self)()
            return value


class RestAPI:
    """Class that serves REST methods to communicate with database"""

    def __init__(self, node_name, api_version="/api/v1/"):
        self.api_version = api_version
        self.node_name = node_name
        self.scope_classes = {
            "Application": Application,
            "Callback": Callback,
            "Configuration": Configuration,
            "Flow": Flow,
            "Form": Form,
            "Message": Message,
            "Node": Node,
            "Package": Package,
            "Ports": Ports,
            "Role": Role,
            "StateMachine": StateMachine,
            "User": User,
        }
        self.scope_classes.update(enterprise_scope)

    def _deprecate_endpoint(self) -> None:
        """This is a helper function to deprecate unused functions

        Raises:
            web.HTTPForbidden
        """
        raise web.HTTPForbidden(reason="This endpoint is deprecated")

    async def cloud_func(self, request):
        """Run specific callback"""
        callback_name = request.match_info["cb_name"]
        # AppName to use in Callback permission validation
        app_name = request.match_info.get("app_name", None)

        try:
            callback = GD_Callback(callback_name, self.node_name, "cloud", False)

            # Check User permissions
            scope_obj = self.scope_classes["Callback"](name=callback_name)
            if not scope_obj.has_permission(request.get("user"), "execute", app_name):
                raise ValueError("User does not have permission")

            body = {}
            if request.can_read_body:
                body = await request.json()
            # Get status code from callback variable, defaults to 200 OK
            callback.user.globals.update(
                {
                    "web": web,
                    "request": request,
                    "msg": body,
                    "response": {},
                    "status_code": 200,
                }
            )
            callback.execute(body)

            return web.json_response(
                callback.updated_globals["response"],
                status=callback.updated_globals["status_code"],
                headers={"Server": "Movai-server"},
            )
        except Exception as e:
            raise web.HTTPBadRequest(reason=str(e), headers={"Server": "Movai-server"})

    async def get_logs(self, request) -> web.Response:
        """Get logs from HealthNode using get_logs in Logger class
        path:
            /logs/

        parameters:
            robots
            level
            offset
            message
            limit
            tags
            services
        """

        params = RestAPI.fetch_logs_url_params(request)

        # empty list, request should be sent to health-node directly
        try:
            status = 200
            output = LOGGER.get_logs(pagination=True, **params)
        except Exception as e:
            status = 401
            output = {"error": str(e)}

        return web.json_response(
            output, status=status, headers={"Server": "Movai-server"}
        )

    @staticmethod
    def fetch_logs_url_params(request) -> dict:
        """fetch logs request params and return them as dictionary

        Args:
            request (web request): the request object for /logs

        Returns:
            dict: dictionary including the request params
        """
        limit = request.rel_url.query.get("limit", 1000)
        offset = request.rel_url.query.get("offset", 0)
        level = request.rel_url.query.get("level", None)
        robots = request.rel_url.query.get("robots", [Robot().RobotName])
        tags = request.rel_url.query.get("tags", None)
        message = request.rel_url.query.get("message", None)
        services = request.rel_url.query.get("services", None)
        log_start_time = request.rel_url.query.get("fromDate", None)
        log_end_time = request.rel_url.query.get("toDate", None)

        # Replace %xx escapes by their single-character equivalent
        # get rid of spaces in case existed
        level = unquote(level) if level else None
        tags = unquote(tags) if tags else None

        # remove spaces around keywords
        level = [x.strip() for x in level.split(",")] if level else []
        tags = [x.strip() for x in tags.split(",")] if tags else []

        return {
            "limit": limit,
            "offset": offset,
            "level": level,
            "tags": tags,
            "robots": robots,
            "message": message,
            "services": services,
            "from_": log_start_time,
            "to_": log_end_time,
        }

    async def get_robot_logs(self, request) -> web.Response:
        """*** Deprecated! ***
        Get logs from specific robot using the robot name
        path:
            /logs/{robot_name}

        parameters:
            level
            offset
            message
            limit
            tags
            services
        """
        error_msg = (
            "get_robot_logs is deprecated, please use get_logs with robots parameter"
        )
        LOGGER.error(error_msg)
        response = web.json_response(
            {"error": error_msg}, status=404, headers={"Server": "Movai-server"}
        )
        response.message = "This function isn't supported anymore"
        return response

    async def get_permissions(self, request):
        try:
            output = NewACLManager.get_permissions()
            return web.json_response(
                output, status=200, headers={"Server": "Movai-server"}
            )
        except Exception as e:
            raise web.HTTPBadRequest(reason=str(e), headers={"Server": "Movai-server"})

    async def get_metrics(self, request):
        """Get metrics from HealthNode"""

        name = request.rel_url.query.get("name")
        limit = request.rel_url.query.get("limit", 1000)
        offset = request.rel_url.query.get("offset", 0)
        tags = request.rel_url.query.get("tags")

        # Fetch all responses within one Client session,
        # keep connection alive for all requests.
        try:
            status = 200
            metrics = Metrics()
            output = metrics.get_metrics(
                name=name,
                limit=limit,
                offset=offset,
                tags=tags.split(",") if tags else [],
                pagination=True,
            )
        except Exception as e:
            status = 401
            output = {"error": str(e)}

        return web.json_response(
            output, status=status, headers={"Server": "Movai-server"}
        )

    async def get_spa(self, request):
        """get spa code and inject server params"""

        app_name = request.match_info["app_name"]
        content_type = "text/html"

        try:
            # Check sanity of request url parms
            decoded_params = urllib.parse.unquote(request.query_string)
            # Get app information
            app = Application(app_name)
            content_type = guess_type(app.EntryPoint)[0]
            html = Package(app.Package).File[app.EntryPoint].Value
            html = self.spa_parse_template(app, html, request)

        except Exception as error:
            html = f"<div style='top:40%;left:35%;position:absolute'><p>Error while trying to serve {app_name}</p><p style='color:red'>{error}</p></div>"

        return web.Response(
            body=html, content_type=content_type, headers={"Server": "Movai-server"}
        )

    def spa_parse_template(self, application, html, request):
        """parse application params"""

        serverdata = {"pathname": f"{self.api_version}apps/{application.name}/"}
        try:
            # get app configuration
            serverdata.update(self.get_spa_configuration(application))
            # get  application meta-data
            serverdata.update(
                {"Application": application.get_dict()["Application"][application.name]}
            )
        except Exception as error:
            LOGGER.error(str(error))

        # add GET query to serverdata
        _request = {}
        for key, value in request.query.items():
            _request.update({key: value})
        serverdata.update({"request": _request})

        params = {
            "serverdata": json.dumps(serverdata),
            "label": application.Label,
            "description": application.Description,
        }
        return Template(html.decode("utf-8")).safe_substitute(**params)

    def get_spa_configuration(self, application):
        """get default configuration and updated it with user custom configuration"""
        output = {}

        configs = [application.Configuration, application.CustomConfiguration]
        for cfg_name in configs:
            try:
                obj = Configuration(cfg_name)
                _json = dict(yaml.safe_load(obj.Yaml) or {})
                output.update(_json)
            except Exception as error:
                LOGGER.info(str(error))

        return output

    async def new_user(self, request: web.Request) -> web.Response:

        """Create new user
        Args:
            request (web.Request)

        request payload:
            - required keys:
                * Username (str): the new user
                * Password (str): the user password

            - optional:
                * all other fields in the User model

        returns:
            web.json_response({'success': True}) or
            web.HTTPBadRequest(reason)
        """
        self._deprecate_endpoint()
        # Check User permissions
        if not request.get("user").has_permission("User", "create"):
            raise web.HTTPForbidden(reason="User does not have Scope permission.")
        try:
            data = await request.json()
            username = data.pop("Username")
            password = data.pop("Password")
            obj = User.create(username, password)

            for key, value in data.items():
                try:
                    setattr(obj, key, value)
                except AttributeError as error:
                    # ignore invalid keys sent in the request
                    LOGGER.error(f"{type(error).__name__}: {error}")

        except KeyError as error:
            msg = f"{error} is required"
            LOGGER.error(msg)
            raise web.HTTPBadRequest(reason=msg, headers={"Server": "Movai-server"})

        except Exception as error:
            LOGGER.error(f"{type(error).__name__}: {error}")
            raise web.HTTPBadRequest(
                reason=str(error), headers={"Server": "Movai-server"}
            )

        return web.json_response({"success": True}, headers={"Server": "Movai-server"})

    async def post_reset_password(self, request: web.Request) -> web.Response:
        """Reset user password : Only possible if superuser
        Args:
            request (web.Request)

        request payload:
            - required:
                * new_password (str): the new password
                * confirm_password (str): the confirm password

         returns:
            web.json_response({'success': True}) or
            web.HTTPBadRequest(reason)
        """
        self._deprecate_endpoint()
        try:
            username = request.match_info["name"]
            data = await request.json()
            is_superuser = request.get("user").Superuser is True
            if not is_superuser:
                raise ValueError(
                    "Not Authorized: Only superuser allowed to reset-password"
                )
            User.reset(
                username=username,
                new_pass=data.get("new_password"),
                confirm_pass=data.get("confirm_password"),
                current_pass=False,
                validate_current_pass=False,
            )
        except Exception as error:
            raise web.HTTPBadRequest(
                reason=str(error), headers={"Server": "Movai-server"}
            )
        return web.json_response({"success": True}, headers={"Server": "Movai-server"})

    async def post_change_password(self, request: web.Request) -> web.Response:
        """Change user password
        Args:
            request (web.Request)

        request payload:
            - required:
                * current_password (str): the old password
                * new_password (str): the new password
                * confirm_password (str): the confirm password

         returns:
            web.json_response({'success': True}) or
            web.HTTPBadRequest(reason)
        """
        self._deprecate_endpoint()
        try:
            token = request.headers["Authorization"].strip().split(" ")[1]
            token_data = User.verify_token(token)
            username = token_data["message"]["name"]

            data = await request.json()

            User.reset(
                username=username,
                current_pass=data.get("current_password"),
                new_pass=data.get("new_password"),
                confirm_pass=data.get("confirm_password"),
                validate_current_pass=True,
            )
        except Exception as error:
            raise web.HTTPBadRequest(
                reason=str(error), headers={"Server": "Movai-server"}
            )

        return web.json_response({"success": True}, headers={"Server": "Movai-server"})

    # -------------------------------- DELETE LOCKS -----------------------------------.

    async def delete_lock(self, request: web.Request) -> web.Response:
        """[DELETE] api delete key handler
        curl DELETE http://localhost:5003/api/v1/lock/{name}/
        """
        name = request.match_info["name"]
        try:
            mutex = Lock(name)
            if mutex.release():
                return web.json_response(
                    {"success": True}, headers={"Server": "Movai-server"}
                )
            else:
                return web.json_response(
                    {
                        "success": False,
                        "message": "Unable to release lock as it was not owned.",
                    },
                    headers={"Server": "Movai-server"},
                )
        except:
            raise web.HTTPBadRequest(reason="Lock not found.")

    # ---------------------------- GET SET DELETE TO VARS -----------------------------.

    async def get_key_value(self, request: web.Request) -> web.Response:
        """[GET] api get key value handler
        curl http://localhost:5003/api/v1/database/{scope_name}/{key_name}/
        """
        scope = request.match_info["scope"]
        key = request.match_info["key"]
        output = {"scope": scope, "key": key, "value": None}
        if all([scope, key]):
            if scope == "fleet":
                try:
                    _robot_name, key = key.split("@")
                    var_scope = Var(scope=scope, _robot_name=_robot_name)
                except Exception as error:
                    raise web.HTTPBadRequest(reason=str(error))
            else:
                var_scope = Var(scope=scope)
            value = var_scope.get(key)
            if isinstance(value, date):
                value = json.loads(json.dumps(value, default=str))
                output["is_date"] = True
            output["value"] = value
            return web.json_response(output, headers={"Server": "Movai-server"})
        raise web.HTTPBadRequest(
            reason="Required keys (scope, key) not found.",
            headers={"Server": "Movai-server"},
        )

    async def set_key_value(self, request: web.Request) -> web.Response:
        """[POST] api set key value handler
        curl -d "scope=fleet&key=agv1@qwerty&value=123456" -X POST http://localhost:5003/api/v1/database/
        """
        data = await request.json()
        if "key" not in data:
            raise web.HTTPBadRequest(reason="Required key 'value' not found.")
        if "value" not in data:
            raise web.HTTPBadRequest(reason="Required 'key' not found.")
        if "scope" not in data:
            raise web.HTTPBadRequest(reason="Required key 'scope' not found.")
        key = data.get("key", None)  # fleet: robot_name@key_name
        value = data.get("value", None)
        scope = data.get("scope", None)
        if scope == "fleet":
            try:
                _robot_name, key = key.split("@")
                var_scope = Var(scope=scope, _robot_name=_robot_name)
            except Exception as error:
                raise web.HTTPBadRequest(reason=str(error))
        else:
            var_scope = Var(scope=scope)
        setattr(var_scope, key, value)
        return web.json_response(
            {"key": key, "value": value, "scope": scope},
            headers={"Server": "Movai-server"},
        )

    async def delete_key_value(self, request: web.Request) -> web.Response:
        """[DELETE] api delete key handler
        curl DELETE http://localhost:5003/api/v1/database/{scope_name}/{key_name}/
        """
        scope = request.match_info["scope"]
        key = unquote(request.match_info["key"])
        if all([scope, key]):
            if scope == "fleet":
                try:
                    _robot_name, key = key.split("@")
                    var_scope = Var(scope=scope, _robot_name=_robot_name)
                except Exception as error:
                    raise web.HTTPBadRequest(reason=str(error))
            else:
                var_scope = Var(scope=scope)
            var_scope.delete(name=key)
            return web.json_response(
                {"success": True}, headers={"Server": "Movai-server"}
            )
        raise web.HTTPBadRequest(reason="Required keys (scope, key) not found.")

    # ---------------------------- GET APPLICATIONS --------------------------------

    async def get_applications(self, request: web.Request) -> web.Response:
        """Get applications

        args:
            request (web.Request)

         returns:
            web.json_response({'success': True}) or
            web.HTTPBadRequest(reason)
        """

        def create_application_format(url, label, icon, enable, app_type):
            return {
                "URL": url,
                "Label": label,
                "Icon": icon,
                "Enabled": enable,
                "Type": app_type,
            }

        try:
            permissions = NewACLManager.get_permissions()["Applications"]
            scope = "Application"
            scope_result = MovaiDB().get_by_args(scope)
            application_raw_data = scope_result.get(scope, {})
            output = {"success": True, "result": []}

            for key in application_raw_data:
                app = application_raw_data[key]
                url = (
                    app["Package"]
                    if app["Type"] == "application"
                    else app["EntryPoint"]
                )
                label = app["Label"]
                icon = app["Icon"]
                enable = len(list(filter(lambda x: x == key, permissions))) > 0
                app_type = app["Type"]
                output["result"].append(
                    create_application_format(url, label, icon, enable, app_type)
                )

        except Exception as error:
            raise web.HTTPBadRequest(
                reason=str(error), headers={"Server": "Movai-server"}
            )

        return web.json_response(output, headers={"Server": "Movai-server"})

    # ---------------------------- SERVE STATIC FILES FROM REDIS PACKAGES ----------

    async def old_get_static_file(self, request: web.Request) -> web.Response:
        """get static file from Package"""
        print(
            "static file called",
            request.match_info["package_name"],
            request.match_info["package_file"],
        )
        try:
            package_name = request.match_info["package_name"]
            package_file = request.match_info["package_file"]
            content_type = guess_type(package_file)[0]
            output = Package(package_name).File[package_file].Value
            return web.Response(
                body=output,
                content_type=content_type,
                headers={"Server": "Movai-server"},
            )
        except Exception as e:
            raise web.HTTPBadRequest(reason=str(e))

    async def upload_static_file(self, request: web.Request) -> web.Response:
        package_name = request.match_info["package_name"]

        reader = await request.multipart()

        field = await reader.next()
        assert field.name == "name"
        package_file = (await field.read(decode=True)).decode("utf-8")

        field = await reader.next()
        assert field.name == "data"
        data = await field.read()
        try:
            package = Package.get_or_create(package_name)
            package.add(
                "File", f"{package_file}", Value=bytes(data), FileLabel=package_file
            )
        except Exception as e:
            return web.json_response(
                {"success": False, "error": str(e)}, headers={"Server": "Movai-server"}
            )
        return web.json_response({"success": True}, headers={"Server": "Movai-server"})

    # ---------------------------- OPERATIONS TO SCOPES -----------------------------

    async def get_scope(self, request: web.Request) -> web.Response:
        """[GET] api get a full scope dict
        curl http://localhost:5003/api/v1/{scope}/{name}/
        """
        scope = request.match_info.get("scope")
        _id = request.match_info.get("name", False)

        if _id:
            try:
                scope_obj = self.scope_classes[scope](_id)
            except Exception:
                raise web.HTTPNotFound(reason="Required scope not found.")

            # Check User permissions
            if not scope_obj.has_scope_permission(request.get("user"), "read"):
                raise web.HTTPForbidden(reason="User does not have Scope permission.")

            scope_result = MovaiDB().get({scope: {_id: "**"}})
            result = scope_result[scope][_id]

            # If Scope User add permissions list
            if isinstance(scope_obj, User):
                result["resourcesPermissions"] = scope_obj.user_permissions()
                # do not send the user password with the object
                result.pop("Password", None)

        else:
            # Check User permissions
            if not request.get("user").has_permission(scope, "read"):
                raise web.HTTPForbidden(reason="User does not have Scope permission.")

            scope_result = MovaiDB().get_by_args(scope)
            result = scope_result.get(scope, {})

        if not result:
            raise web.HTTPNotFound(reason="Required scope not found.")

        try:
            json_result = json.dumps(result, default=self.json_serializer_converter)
            validated_result = json.loads(json_result)
        except Exception as e:
            LOGGER.error(f"caught error while creating json, exception: {e}")
            raise web.HTTPBadRequest(
                reason="Error when serializing JSON response.",
                headers={"Server": "Movai-server"},
            )

        return web.json_response(validated_result, headers={"Server": "Movai-server"})

    async def add_to_scope(self, request: web.Request) -> web.Response:
        """ [PUT] api add keys to scope
            curl -H 'Content-Type: application/json' -X PUT \
            -d '{"Node":{"yolo4":{"Persistent":true}}}' \
            http://localhost:5003/api/v1/{scope}/{name}/
        """
        scope = request.match_info["scope"]
        _id = request.match_info["name"]

        # Check User permissions
        if not request.get("user").has_permission(scope, "update"):
            raise web.HTTPForbidden(reason="User does not have Scope permission.")

        try:
            data = await request.json()

            # track scope changes
            data.update(self.track_scope(request, scope))

            _to_set = {scope: {_id: data}}
        except Exception as e:
            raise web.HTTPBadRequest(reason=str(e))

        try:
            scope_class = self.scope_classes.get(scope)
            scope_class(_id)
        except Exception:
            raise web.HTTPNotFound(reason="This does not exist. To create use POST")

        # Check User permissions on called scope
        # Check User object permissions
        scope_obj = self.scope_classes[scope](name=_id)
        if not scope_obj.has_scope_permission(request.get("user"), "update"):
            raise web.HTTPForbidden(reason="User does not have permission.")

        try:
            MovaiDB().set(_to_set)
        except Exception as e:
            raise web.HTTPBadRequest(reason=str(e))

        return web.json_response({"success": True}, headers={"Server": "Movai-server"})

    async def delete_in_scope(self, request: web.Request) -> web.Response:
        """ [DELETE] api add keys to scope
            curl -H 'Content-Type: application/json' -X DELETE \
            -d '{"Node":{"yolo4":{"Persistent":true}}}' \
            http://localhost:5003/api/v1/{scope}/{name}/
        """

        scope = request.match_info["scope"]
        _id = request.match_info["name"]

        # Check User scope permissions
        if not request.get("user").has_permission(scope, "delete"):
            raise web.HTTPForbidden(reason="User does not have permission.")

        try:
            scope_class = self.scope_classes.get(scope)
            scope_obj = scope_class(_id)
        except Exception:
            raise web.HTTPNotFound(reason="Scope does not exist.")

        # Check User object permissions
        if not scope_obj.has_scope_permission(request.get("user"), "delete"):
            raise web.HTTPForbidden(reason="User does not have permission.")

        try:
            data = await request.json()
            if data and not isinstance(data, dict):
                raise web.HTTPBadRequest(
                    reason="Invalid data format. Must be json type."
                )
        except Exception as e:
            LOGGER.warning(f"got an exception while parsing data, see error:{e}")
            data = None

        try:
            if not data:
                force = request.rel_url.query.get("force")
                force = True if force == "" else bool(force)
                # TODO Temporary use force=True (because if Node has dependencies it should return list of those)
                scope_obj.remove(force=True)
                request["scope_delete"] = True  # Info to use on middleware
            else:
                # Info to use on middleware
                request["scope_delete_partial"] = True
                scope_obj.remove_partial(data)

                try:
                    MovaiDB().set({scope: {_id: self.track_scope(request, scope)}})

                except Exception as e:
                    LOGGER.error(
                        f"Could not update Scope tracking changes. see error:{e}"
                    )

        except Exception as e:
            raise web.HTTPBadRequest(reason=str(e))

        return web.json_response({"success": True}, headers={"Server": "Movai-server"})

    async def post_to_scope(self, request: web.Request) -> web.Response:
        """ [POST] api add scope structure, do not send name to create
            curl -H 'Content-Type: application/json' -X POST \
            -d '{"data":{"Persistent":true, "Label":"jajaja"}, "key":"Parameter"}' \
            http://localhost:5003/api/v1/{scope}/{name}/
        """

        obj_created = None  # track if a new object was created
        scope = request.match_info.get("scope")
        _id = request.match_info.get("name", None)

        try:
            data = await request.json()
            if not data.get("data", None):
                raise ValueError("data is required")
        except Exception:
            raise web.HTTPBadRequest(reason="data is required")

        if not _id:
            # Check User permissions
            if not request.get("user").has_permission(scope, "create"):
                raise web.HTTPForbidden(
                    reason="User does not have Scope create permission."
                )

            if not data["data"].get("Label", None):
                raise web.HTTPBadRequest(reason="Label is required to create new scope")

            try:
                label = data["data"].get("Label")
                scope_class = self.scope_classes.get(scope)
                struct = scope_class(label, new=True)
                struct.Label = label  # just for now, this wont be needed when we merge branch "labeling"
                _id = struct.name
                obj_created = _id

                scope_obj = scope_class(name=_id)
            except Exception:
                raise web.HTTPBadRequest(reason="This already exists")
        else:
            # Check if scope exists
            try:
                scope_class = self.scope_classes.get(scope)
                scope_obj = scope_class(name=_id)
            except Exception:
                raise web.HTTPNotFound(reason="Scope object not found")

            # Check User permissions on called scope
            if not scope_obj.has_scope_permission(request.get("user"), "update"):
                raise web.HTTPForbidden(
                    reason="User does not have Scope update permission."
                )

        try:
            # Add/Update Scope data in DB. Optimize set's and delete's

            # Validate 'key' param
            dict_key = "**"
            if data.get("key", None):
                if not isinstance(data.get("key", None), dict):
                    raise ValueError("Invalid key format. Must be json type.")
                dict_key = data.get("key")
                Helpers.replace_dict_values(dict_key, "*", "**")

            # New Scope Data (dict)
            if not dict_key == "**":
                new_dict = Helpers.update_dict(dict_key, data.get("data", {}))
            else:
                new_dict = data.get("data", {})

            # track scope changes
            new_dict.update(self.track_scope(request, scope))

            # Stored Scope Data (dict)
            try:
                movai_db = MovaiDB()
                old_dict = movai_db.get({scope: {_id: dict_key}}).get(scope).get(_id)
            except AttributeError:
                old_dict = {}

            pipe = movai_db.create_pipe()

            scope_updates = scope_obj.calc_scope_update(old_dict, new_dict)
            for scope_obj in scope_updates:
                to_delete = scope_obj.get("to_delete")
                if to_delete:
                    movai_db.unsafe_delete({scope: {_id: to_delete}}, pipe=pipe)

                to_set = scope_obj.get("to_set")
                if to_set:
                    movai_db.set({scope: {_id: to_set}}, pipe=pipe)

            # Execute
            resp = True
            if scope_updates:
                resp = bool(movai_db.execute_pipe(pipe))

            # Store scope_updates on the request to use in middleware
            request["scope_updates"] = scope_updates

        except Exception as e:
            # an object was created but there was an error
            # object must be deleted
            if obj_created:
                movai_db.unsafe_delete({scope: {_id: "*"}})
            raise web.HTTPBadRequest(reason=str(e))

        return web.json_response(
            {"success": resp, "name": _id}, headers={"Server": "Movai-server"}
        )
    
    # ---------------------------- GET CALLBACKS BUILTINS FUNCTIONS --------------------------------
    def create_builtin(self, label: str, builtin: Any) -> dict:
        """Util function for get_callback_builtins to create a builtin dictionary
        args:
            label (str): builtin label.
            builtin (Any): builtin data.
         returns:
            dict: dict({label: str, documentation: str, kind: str, methods: List[{label:str, documentation: str}]})
        """
        CLASS_KIND = "class"
        VARIABLE_KIND = "variable"
        FUNCTION_KIND = "function"
        try:
            if builtin is None:
                return {"label": label, "detail": "", "kind": VARIABLE_KIND}
            if (
                isinstance(builtin, str)
                or isinstance(builtin, bool)
                or isinstance(builtin, int)
                or isinstance(builtin, float)
            ):
                return {
                    "label": label,
                    "documentation": f"Constant of value {str(builtin)}",
                    "kind": VARIABLE_KIND,
                }
            if inspect.isclass(builtin):
                return {"label": label, "documentation": builtin.__doc__, "kind": CLASS_KIND}
            if inspect.isfunction(builtin) or inspect.ismethod(builtin):
                return {
                    "label": label,
                    "documentation": builtin.__doc__,
                    "kind": FUNCTION_KIND,
                }
            return {
                "label": label,
                "documentation": builtin.__doc__,
                "kind": VARIABLE_KIND,
                "methods": [
                        {
                            "label": method_name,
                            "documentation": builtin.__getattribute__(method_name).__doc__,
                        }
                        for method_name in dir(builtin)
                        if callable(getattr(builtin, method_name))
                    ],
            }
        except Exception as error:
            raise error

    async def get_callback_builtins(self, request: web.Request) -> web.Response:
        """Get callback builtins
        args:
            request (web.Request)
         returns:
            web.json_response({'success': True}) or
            web.HTTPBadRequest(reason)
        """
        PLACEHOLDER_CB_NAME = "place_holder"
        try:
            # validate permissions
            app_name = request.match_info.get('app_name', None)
            scope_obj = self.scope_classes['Callback'](name=PLACEHOLDER_CB_NAME)
            if not scope_obj.has_permission(request.get('user'), 'execute', app_name):
                raise ValueError("User does not have permission")

            callback = GD_Callback(PLACEHOLDER_CB_NAME, "", "")
            callback.execute({})
            builtins = callback.user.globals
            output = {key: self.create_builtin(key, builtins[key]) for key in builtins}
        except Exception as error:
            raise web.HTTPBadRequest(
                reason=str(error), headers={"Server": "Movai-server"}
            )

        return web.json_response(output, headers={"Server": "Movai-server"})


    @staticmethod
    def json_serializer_converter(obj):
        """JSON serializer for objects not serializable by default json code"""
        if isinstance(obj, (datetime, date)):
            return obj.isoformat()
        raise TypeError("Type %s not serializable" % type(obj))

    @staticmethod
    async def fetch(url, session, headers=None):
        headers = headers if headers is not None else dict()
        async with session.get(url, headers=headers) as response:
            response = await response.json()
            return {"url": url, "response": response}

    def track_scope(self, request: web.Request, scope: str) -> dict:
        """returns an object with tracking info

        args:
            - request (web.Request)

        returns:
            - obj (dict)
        """

        obj = {}
        if scope in SCOPES_TO_TRACK:
            _date = datetime.now().strftime("%d/%m/%Y at %H:%M:%S")
            obj.update({"LastUpdate": {"date": _date, "user": request["user"].ref}})

        return obj<|MERGE_RESOLUTION|>--- conflicted
+++ resolved
@@ -45,15 +45,6 @@
 from dal.scopes.statemachine import StateMachine
 
 try:
-<<<<<<< HEAD
-    from movai_core_enterprise.models.annotation import Annotation
-    from movai_core_enterprise.models.graphicscene import GraphicScene
-    from movai_core_enterprise.models.layout import Layout
-    from movai_core_enterprise.models.shareddatatemplate import SharedDataTemplate
-    from movai_core_enterprise.models.shareddataentry import SharedDataEntry
-    from movai_core_enterprise.models.tasktemplate import TaskTemplate
-    from movai_core_enterprise.models.taskentry import TaskEntry
-=======
     from movai_core_enterprise.scopes.annotation import Annotation
     from movai_core_enterprise.scopes.graphicscene import GraphicScene
     from movai_core_enterprise.scopes.layout import Layout
@@ -61,7 +52,6 @@
     from movai_core_enterprise.scopes.shareddataentry import SharedDataEntry
     from movai_core_enterprise.scopes.tasktemplate import TaskTemplate
     from movai_core_enterprise.scopes.taskentry import TaskEntry
->>>>>>> b176bfea
 
     enterprise_scope = {
         "Annotation": Annotation,
@@ -942,7 +932,7 @@
         return web.json_response(
             {"success": resp, "name": _id}, headers={"Server": "Movai-server"}
         )
-    
+
     # ---------------------------- GET CALLBACKS BUILTINS FUNCTIONS --------------------------------
     def create_builtin(self, label: str, builtin: Any) -> dict:
         """Util function for get_callback_builtins to create a builtin dictionary
