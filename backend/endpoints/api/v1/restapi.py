--- conflicted
+++ resolved
@@ -22,9 +22,6 @@
 from string import Template
 from typing import Any, List, Union
 from aiohttp import web
-<<<<<<< HEAD
-from dal.scopes import Callback, Configuration, FleetRobot
-=======
 import urllib.parse
 from urllib.parse import unquote
 
@@ -46,7 +43,7 @@
 from dal.scopes.ports import Ports
 from dal.scopes.robot import Robot
 from dal.scopes.statemachine import StateMachine
->>>>>>> 6e49eddc
+from dal.scopes.fleetrobot import FleetRobot
 
 try:
     from movai_core_enterprise.models.annotation import Annotation
@@ -933,7 +930,6 @@
                 movai_db.unsafe_delete({scope: {_id: "*"}})
             raise web.HTTPBadRequest(reason=str(e))
 
-<<<<<<< HEAD
         return web.json_response({"success": resp, "name": _id})
 
     async def trigger_recovery(self, request: web.Request) -> web.Response:
@@ -1002,11 +998,9 @@
             raise web.HTTPBadRequest(reason=str(error))
 
         return web.json_response({"success": True})
-=======
         return web.json_response(
             {"success": resp, "name": _id}, headers={"Server": "Movai-server"}
         )
->>>>>>> 6e49eddc
     
     # ---------------------------- GET CALLBACKS BUILTINS FUNCTIONS --------------------------------
     def create_builtin(self, label: str, builtin: Any) -> dict:
