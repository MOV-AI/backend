"""
   Copyright (C) Mov.ai  - All Rights Reserved
   Unauthorized copying of this file, via any medium is strictly prohibited
   Proprietary and confidential

   Developers:
   - Alexandre Pires (alexandre.pires@mov.ai) - 2020
   - Erez Zomer (erez@mov.ai) - 2022

   Module that implements version 2 of the REST APi module/plugin
"""
from . import acl
from . import baseuser
from . import db
from . import frontend
from . import git
from . import internaluser
from . import ldapconfig
from . import notifications
from . import role
<<<<<<< HEAD

=======
from . import git
from . import notifications
from . import alerts
>>>>>>> f5b42d7e
<|MERGE_RESOLUTION|>--- conflicted
+++ resolved
@@ -10,6 +10,7 @@
    Module that implements version 2 of the REST APi module/plugin
 """
 from . import acl
+from . import alerts
 from . import baseuser
 from . import db
 from . import frontend
@@ -18,10 +19,3 @@
 from . import ldapconfig
 from . import notifications
 from . import role
-<<<<<<< HEAD
-
-=======
-from . import git
-from . import notifications
-from . import alerts
->>>>>>> f5b42d7e
