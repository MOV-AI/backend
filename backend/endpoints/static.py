"""
   Copyright (C) Mov.ai  - All Rights Reserved
   Unauthorized copying of this file, via any medium is strictly prohibited
   Proprietary and confidential

   Developers:
   - Manuel Silva (manuel.silva@mov.ai) - 2020
   - Tiago Paulino (tiago@mov.ai) - 2020

   Maintainers:
   - Tiago Teixeira (tiago.teixeira@mov.ai) - 2020

   Module that implements static HTTP files module/plugin
"""

import asyncio

from typing import List, Union
from mimetypes import guess_type

import aiohttp_cors
from aiohttp import web

from dal.movaidb import MovaiDB

from gd_node.protocols.http.middleware import (
    save_node_type,
    remove_flow_exposed_port_links,
    redirect_not_found,
)

from backend.http import IWebApp, WebAppManager
from urllib.parse import unquote


class StaticApp(IWebApp):
    """handles static files"""

    @property
    def routes(self) -> List[web.RouteDef]:
        """list of http routes"""
        return [web.get(r"/{package_name}/{package_file:.*}", self.get_static_file)]

    @property
    def middlewares(self) -> List[web.middleware]:
        """list of app middlewares"""
        return [save_node_type, remove_flow_exposed_port_links, redirect_not_found]

    @property
    def cors(self) -> Union[None, aiohttp_cors.CorsConfig]:
        """return CORS setup, or None"""
        return aiohttp_cors.setup(
            self._app,
            defaults={
                "*": aiohttp_cors.ResourceOptions(
                    allow_credentials=True,
                    expose_headers="*",
                    allow_headers="*",
                    allow_methods="*",
                )
            },
        )

    @property
    def safe_list(self) -> List[str]:
        # all paths here are safe
        return [r"/.*"]

    #
    # handlers
    #

    @staticmethod
    def _fetch_file_from_redis(package_name: str, package_file: str) -> str:
        """this is blocking thus needs to be run on an executor"""

        decoded_package_name = unquote(package_file)
        # use MovaiDB().get() increase performance
        _file = MovaiDB().get(
            {"Package": {package_name: {"File": {decoded_package_name: {"Value": "*"}}}}}
        )
        try:
            return _file["Package"][package_name]["File"][decoded_package_name]["Value"]
        except KeyError:
            return ""

    async def get_static_file(self, request: web.Request) -> web.Response:
        """get static file from Package"""

        try:
            package_name = request.match_info["package_name"]
            package_file = request.match_info["package_file"]
<<<<<<< HEAD

=======
>>>>>>> 304ae59d
            
            # get file from redis
            output = await asyncio.get_event_loop().run_in_executor(
                None, self._fetch_file_from_redis, package_name, package_file
            )

            if not output:
                raise web.HTTPNotFound(reason=f"package:{package_name}, file:{package_file}")

            # guess content type
            content_type = guess_type(package_file)[0]

            return web.Response(
                body=output,
                content_type=content_type,
                headers={"Server": "Movai-server"},
            )
        except web.HTTPException as e:
            # re-raise
            raise e
        except Exception as e:
            raise web.HTTPBadRequest(reason=str(e))


WebAppManager.register("/static/", StaticApp)<|MERGE_RESOLUTION|>--- conflicted
+++ resolved
@@ -90,10 +90,6 @@
         try:
             package_name = request.match_info["package_name"]
             package_file = request.match_info["package_file"]
-<<<<<<< HEAD
-
-=======
->>>>>>> 304ae59d
             
             # get file from redis
             output = await asyncio.get_event_loop().run_in_executor(
