--- conflicted
+++ resolved
@@ -90,7 +90,6 @@
         try:
             package_name = request.match_info["package_name"]
             package_file = request.match_info["package_file"]
-
             
             # get file from redis
             output = await asyncio.get_event_loop().run_in_executor(
@@ -98,11 +97,7 @@
             )
 
             if not output:
-<<<<<<< HEAD
-                raise web.HTTPNotFound()
-=======
                 raise web.HTTPNotFound(reason=f"package:{package_name}, file:{package_file}")
->>>>>>> c56dcca5
 
             # guess content type
             content_type = guess_type(package_file)[0]
